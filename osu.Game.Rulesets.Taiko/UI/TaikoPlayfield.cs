﻿// Copyright (c) ppy Pty Ltd <contact@ppy.sh>. Licensed under the MIT Licence.
// See the LICENCE file in the repository root for full licence text.

using System.Linq;
using osu.Framework.Allocation;
using osu.Framework.Bindables;
using osu.Framework.Graphics;
using osu.Framework.Graphics.Containers;
using osu.Game.Beatmaps.ControlPoints;
using osu.Game.Graphics;
using osu.Game.Rulesets.Objects.Drawables;
using osu.Game.Rulesets.Judgements;
using osu.Game.Rulesets.UI;
using osu.Game.Rulesets.UI.Scrolling;
using osu.Game.Rulesets.Taiko.Objects.Drawables;
using osu.Game.Rulesets.Taiko.Judgements;
using osu.Game.Rulesets.Taiko.Objects;
using osu.Game.Skinning;
using osu.Game.Rulesets.Scoring;

namespace osu.Game.Rulesets.Taiko.UI
{
    public class TaikoPlayfield : ScrollingPlayfield
    {
        private readonly ControlPointInfo controlPoints;

        /// <summary>
        /// Default height of a <see cref="TaikoPlayfield"/> when inside a <see cref="DrawableTaikoRuleset"/>.
        /// </summary>
        public const float DEFAULT_HEIGHT = 178;

        private Container<HitExplosion> hitExplosionContainer;
        private Container<KiaiHitExplosion> kiaiExplosionContainer;
        private JudgementContainer<DrawableTaikoJudgement> judgementContainer;
        private ScrollingHitObjectContainer drumRollHitContainer;
        internal Drawable HitTarget;

        private ProxyContainer topLevelHitContainer;
        private ProxyContainer barlineContainer;
        private Container rightArea;
        private Container leftArea;

        private Container hitTargetOffsetContent;

        private SkinnableDrawable mascotDrawable;

        private Bindable<double> frameTime = new Bindable<double>(100);

        public TaikoPlayfield(ControlPointInfo controlPoints)
        {
            this.controlPoints = controlPoints;
        }

        [BackgroundDependencyLoader]
        private void load(OsuColour colours)
        {
            InternalChildren = new[]
            {
                new SkinnableDrawable(new TaikoSkinComponent(TaikoSkinComponents.PlayfieldBackgroundRight), _ => new PlayfieldBackgroundRight()),
                rightArea = new Container
                {
                    Name = "Right area",
                    RelativeSizeAxes = Axes.Both,
                    RelativePositionAxes = Axes.Both,
                    Children = new Drawable[]
                    {
                        new Container
                        {
                            Name = "Masked elements before hit objects",
                            RelativeSizeAxes = Axes.Both,
                            FillMode = FillMode.Fit,
                            Children = new[]
                            {
                                hitExplosionContainer = new Container<HitExplosion>
                                {
                                    RelativeSizeAxes = Axes.Both,
                                    Blending = BlendingParameters.Additive,
                                },
                                HitTarget = new SkinnableDrawable(new TaikoSkinComponent(TaikoSkinComponents.HitTarget), _ => new TaikoHitTarget())
                                {
                                    RelativeSizeAxes = Axes.Both,
                                }
                            }
                        },
                        hitTargetOffsetContent = new Container
                        {
                            RelativeSizeAxes = Axes.Both,
                            Children = new Drawable[]
                            {
                                barlineContainer = new ProxyContainer
                                {
                                    RelativeSizeAxes = Axes.Both,
                                },
                                new Container
                                {
                                    Name = "Hit objects",
                                    RelativeSizeAxes = Axes.Both,
                                    Children = new Drawable[]
                                    {
                                        HitObjectContainer,
                                        drumRollHitContainer = new DrumRollHitContainer()
                                    }
                                },
                                kiaiExplosionContainer = new Container<KiaiHitExplosion>
                                {
                                    Name = "Kiai hit explosions",
                                    RelativeSizeAxes = Axes.Both,
                                    FillMode = FillMode.Fit,
                                    Blending = BlendingParameters.Additive
                                },
                                judgementContainer = new JudgementContainer<DrawableTaikoJudgement>
                                {
                                    Name = "Judgements",
                                    RelativeSizeAxes = Axes.Y,
                                    Blending = BlendingParameters.Additive
                                },
                            }
                        },
                    }
                },
                leftArea = new Container
                {
                    Name = "Left overlay",
                    RelativeSizeAxes = Axes.Both,
                    FillMode = FillMode.Fit,
                    BorderColour = colours.Gray0,
                    Children = new Drawable[]
                    {
                        new SkinnableDrawable(new TaikoSkinComponent(TaikoSkinComponents.PlayfieldBackgroundLeft), _ => new PlayfieldBackgroundLeft()),
                        new InputDrum(controlPoints)
                        {
                            Anchor = Anchor.CentreLeft,
                            Origin = Anchor.CentreLeft,
                        },
                    }
                },
                topLevelHitContainer = new ProxyContainer
                {
                    Name = "Top level hit objects",
                    RelativeSizeAxes = Axes.Both,
                },
<<<<<<< HEAD
                mascotDrawable = new SkinnableDrawable(new TaikoSkinComponent(TaikoSkinComponents.TaikoDon), _ => new Container(), confineMode: ConfineMode.ScaleToFit)
                {
                    Origin = Anchor.BottomLeft,
                    Anchor = Anchor.TopLeft,
                    RelativePositionAxes = Axes.None
                }
=======
                drumRollHitContainer.CreateProxy()
>>>>>>> 52779b24
            };
        }

        protected override void Update()
        {
            base.Update();

            // Padding is required to be updated for elements which are based on "absolute" X sized elements.
            // This is basically allowing for correct alignment as relative pieces move around them.
            rightArea.Padding = new MarginPadding { Left = leftArea.DrawWidth };
            hitTargetOffsetContent.Padding = new MarginPadding { Left = HitTarget.DrawWidth / 2 };
        }

        public override void Add(DrawableHitObject h)
        {
            h.OnNewResult += OnNewResult;
            base.Add(h);

            switch (h)
            {
                case DrawableBarLine barline:
                    barlineContainer.Add(barline.CreateProxy());
                    break;

                case DrawableTaikoHitObject taikoObject:
                    topLevelHitContainer.Add(taikoObject.CreateProxiedContent());
                    break;
            }
        }

        internal void OnNewResult(DrawableHitObject judgedObject, JudgementResult result)
        {
            if (!DisplayJudgements.Value)
                return;
            if (!judgedObject.DisplayResult)
                return;

            switch (result.Judgement)
            {
                case TaikoStrongJudgement _:
                    if (result.IsHit)
                        hitExplosionContainer.Children.FirstOrDefault(e => e.JudgedObject == ((DrawableStrongNestedHit)judgedObject).MainObject)?.VisualiseSecondHit();
                    break;

                case TaikoDrumRollTickJudgement _:
                    if (!result.IsHit)
                        break;

                    var drawableTick = (DrawableDrumRollTick)judgedObject;

                    addDrumRollHit(drawableTick);
                    addExplosion(drawableTick, drawableTick.JudgementType);
                    break;

                default:
                    judgementContainer.Add(new DrawableTaikoJudgement(result, judgedObject)
                    {
                        Anchor = result.IsHit ? Anchor.TopLeft : Anchor.CentreLeft,
                        Origin = result.IsHit ? Anchor.BottomCentre : Anchor.Centre,
                        RelativePositionAxes = Axes.X,
                        X = result.IsHit ? judgedObject.Position.X : 0,
                    });

                    if (!result.IsHit)
                        break;

                    addExplosion(judgedObject, (judgedObject.HitObject as Hit)?.Type ?? HitType.Centre);
                    break;
            }

            if (mascotDrawable.Drawable is DrawableTaikoMascot mascot)
            {
                var miss = result.Type == HitResult.Miss;

                if (miss && judgedObject.HitObject is StrongHitObject)
                    miss = result.Judgement.AffectsCombo;

                mascot.PlayfieldState.Value = miss ? TaikoMascotAnimationState.Fail : TaikoMascotAnimationState.Idle;
            }
        }

        private void addDrumRollHit(DrawableDrumRollTick drawableTick) =>
            drumRollHitContainer.Add(new DrawableFlyingHit(drawableTick));

        private void addExplosion(DrawableHitObject drawableObject, HitType type)
        {
            hitExplosionContainer.Add(new HitExplosion(drawableObject, type));
            if (drawableObject.HitObject.Kiai)
                kiaiExplosionContainer.Add(new KiaiHitExplosion(drawableObject, type));
        }

        private class ProxyContainer : LifetimeManagementContainer
        {
            public new MarginPadding Padding
            {
                set => base.Padding = value;
            }

            public void Add(Drawable proxy) => AddInternal(proxy);
        }
    }
}<|MERGE_RESOLUTION|>--- conflicted
+++ resolved
@@ -139,16 +139,13 @@
                     Name = "Top level hit objects",
                     RelativeSizeAxes = Axes.Both,
                 },
-<<<<<<< HEAD
+                drumRollHitContainer.CreateProxy(),
                 mascotDrawable = new SkinnableDrawable(new TaikoSkinComponent(TaikoSkinComponents.TaikoDon), _ => new Container(), confineMode: ConfineMode.ScaleToFit)
                 {
                     Origin = Anchor.BottomLeft,
                     Anchor = Anchor.TopLeft,
                     RelativePositionAxes = Axes.None
                 }
-=======
-                drumRollHitContainer.CreateProxy()
->>>>>>> 52779b24
             };
         }
 
