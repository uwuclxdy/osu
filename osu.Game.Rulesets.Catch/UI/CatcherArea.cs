﻿// Copyright (c) ppy Pty Ltd <contact@ppy.sh>. Licensed under the MIT Licence.
// See the LICENCE file in the repository root for full licence text.

using System;
using osu.Framework.Graphics;
using osu.Framework.Graphics.Containers;
<<<<<<< HEAD
using osu.Framework.Graphics.Effects;
using osu.Framework.Graphics.Sprites;
using osu.Framework.Graphics.Textures;
using osu.Framework.Input.Bindings;
using osu.Framework.Utils;
=======
>>>>>>> d5f15e62
using osu.Game.Beatmaps;
using osu.Game.Rulesets.Catch.Judgements;
using osu.Game.Rulesets.Catch.Objects;
using osu.Game.Rulesets.Catch.Objects.Drawables;
using osu.Game.Rulesets.Catch.Replays;
using osu.Game.Rulesets.Judgements;
using osu.Game.Rulesets.Objects.Drawables;
using osu.Game.Rulesets.UI;
using osuTK;

namespace osu.Game.Rulesets.Catch.UI
{
    public class CatcherArea : Container
    {
        public const float CATCHER_SIZE = 106.75f;

        public Func<CatchHitObject, DrawableHitObject<CatchHitObject>> CreateDrawableRepresentation;

        public Container ExplodingFruitTarget
        {
            set => MovableCatcher.ExplodingFruitTarget = value;
        }

        private DrawableCatchHitObject lastPlateableFruit;

        public CatcherArea(BeatmapDifficulty difficulty = null)
        {
            RelativeSizeAxes = Axes.X;
            Height = CATCHER_SIZE;
            Child = MovableCatcher = new Catcher(difficulty)
            {
                AdditiveTarget = this,
            };
        }

        public static float GetCatcherSize(BeatmapDifficulty difficulty)
        {
            return CATCHER_SIZE / CatchPlayfield.BASE_WIDTH * (1.0f - 0.7f * (difficulty.CircleSize - 5) / 5);
        }

        public void OnResult(DrawableCatchHitObject fruit, JudgementResult result)
        {
            if (result.Judgement is IgnoreJudgement)
                return;

            void runAfterLoaded(Action action)
            {
                if (lastPlateableFruit == null)
                    return;

                // this is required to make this run after the last caught fruit runs updateState() at least once.
                // TODO: find a better alternative
                if (lastPlateableFruit.IsLoaded)
                    action();
                else
                    lastPlateableFruit.OnLoadComplete += _ => action();
            }

            if (result.IsHit && fruit.CanBePlated)
            {
                // create a new (cloned) fruit to stay on the plate. the original is faded out immediately.
                var caughtFruit = (DrawableCatchHitObject)CreateDrawableRepresentation?.Invoke(fruit.HitObject);

                if (caughtFruit == null) return;

                caughtFruit.RelativePositionAxes = Axes.None;
                caughtFruit.Position = new Vector2(MovableCatcher.ToLocalSpace(fruit.ScreenSpaceDrawQuad.Centre).X - MovableCatcher.DrawSize.X / 2, 0);
                caughtFruit.IsOnPlate = true;

                caughtFruit.Anchor = Anchor.TopCentre;
                caughtFruit.Origin = Anchor.Centre;
                caughtFruit.Scale *= 0.5f;
                caughtFruit.LifetimeStart = caughtFruit.HitObject.StartTime;
                caughtFruit.LifetimeEnd = double.MaxValue;

                MovableCatcher.PlaceOnPlate(caughtFruit);
                lastPlateableFruit = caughtFruit;

                if (!fruit.StaysOnPlate)
                    runAfterLoaded(() => MovableCatcher.Explode(caughtFruit));
            }

            if (fruit.HitObject.LastInCombo)
            {
                if (result.Judgement is CatchJudgement catchJudgement && catchJudgement.ShouldExplodeFor(result))
                    runAfterLoaded(() => MovableCatcher.Explode());
                else
                    MovableCatcher.Drop();
            }
        }

        public void OnReleased(CatchAction action)
        {
        }

        public bool AttemptCatch(CatchHitObject obj)
        {
<<<<<<< HEAD
            return CATCHER_SIZE / CatchPlayfield.BASE_WIDTH * (1.0f - 0.7f * (difficulty.CircleSize - 5) / 5);
        }

        public class Catcher : Container, IKeyBindingHandler<CatchAction>
        {
            /// <summary>
            /// Width of the area that can be used to attempt catches during gameplay.
            /// </summary>
            internal float CatchWidth => CATCHER_SIZE * Math.Abs(Scale.X);

            private Container<DrawableHitObject> caughtFruit;

            public Container ExplodingFruitTarget;

            public Container AdditiveTarget;

            public Catcher(BeatmapDifficulty difficulty = null)
            {
                RelativePositionAxes = Axes.X;
                X = 0.5f;

                Origin = Anchor.TopCentre;

                Size = new Vector2(CATCHER_SIZE);
                if (difficulty != null)
                    Scale = new Vector2(1.0f - 0.7f * (difficulty.CircleSize - 5) / 5);
            }

            [BackgroundDependencyLoader]
            private void load()
            {
                Children = new Drawable[]
                {
                    caughtFruit = new Container<DrawableHitObject>
                    {
                        Anchor = Anchor.TopCentre,
                        Origin = Anchor.BottomCentre,
                    },
                    catcherIdle = new CatcherSprite(CatcherAnimationState.Idle)
                    {
                        Anchor = Anchor.TopCentre,
                        Alpha = 0,
                    },
                    catcherKiai = new CatcherSprite(CatcherAnimationState.Kiai)
                    {
                        Anchor = Anchor.TopCentre,
                        Alpha = 0,
                    },
                    catcherFail = new CatcherSprite(CatcherAnimationState.Fail)
                    {
                        Anchor = Anchor.TopCentre,
                        Alpha = 0,
                    }
                };

                updateCatcher();
            }

            private CatcherSprite catcherIdle;
            private CatcherSprite catcherKiai;
            private CatcherSprite catcherFail;

            private CatcherSprite currentCatcher;

            private void updateCatcher()
            {
                currentCatcher?.Hide();

                switch (CurrentState)
                {
                    default:
                        currentCatcher = catcherIdle;
                        break;

                    case CatcherAnimationState.Fail:
                        currentCatcher = catcherFail;
                        break;

                    case CatcherAnimationState.Kiai:
                        currentCatcher = catcherKiai;
                        break;
                }

                currentCatcher.Show();
                (currentCatcher.Drawable as IAnimation)?.GotoFrame(0);
            }

            private int currentDirection;

            private bool dashing;

            protected bool Dashing
            {
                get => dashing;
                set
                {
                    if (value == dashing) return;

                    dashing = value;

                    Trail |= dashing;
                }
            }

            private bool trail;

            /// <summary>
            /// Activate or deactivate the trail. Will be automatically deactivated when conditions to keep the trail displayed are no longer met.
            /// </summary>
            protected bool Trail
            {
                get => trail;
                set
                {
                    if (value == trail || AdditiveTarget == null) return;

                    trail = value;

                    if (Trail)
                        beginTrail();
                }
            }

            private void beginTrail()
            {
                if (!dashing && !HyperDashing)
                {
                    Trail = false;
                    return;
                }

                var additive = createAdditiveSprite();

                additive.FadeTo(0.4f).FadeOut(800, Easing.OutQuint);
                additive.Expire(true);

                Scheduler.AddDelayed(beginTrail, HyperDashing ? 25 : 50);
            }

            /// <summary>
            /// Add a caught fruit to the catcher's stack.
            /// </summary>
            /// <param name="fruit">The fruit that was caught.</param>
            public void PlaceOnPlate(DrawableCatchHitObject fruit)
            {
                float ourRadius = fruit.DisplayRadius;
                float theirRadius = 0;

                const float allowance = 6;

                while (caughtFruit.Any(f =>
                    f.LifetimeEnd == double.MaxValue &&
                    Vector2Extensions.Distance(f.Position, fruit.Position) < (ourRadius + (theirRadius = f.DrawSize.X / 2 * f.Scale.X)) / (allowance / 2)))
                {
                    float diff = (ourRadius + theirRadius) / allowance;
                    fruit.X += (RNG.NextSingle() - 0.5f) * 2 * diff;
                    fruit.Y -= RNG.NextSingle() * diff;
                }

                fruit.X = Math.Clamp(fruit.X, -CATCHER_SIZE / 2, CATCHER_SIZE / 2);

                caughtFruit.Add(fruit);

                Add(new HitExplosion(fruit)
                {
                    X = fruit.X,
                    Scale = new Vector2(fruit.HitObject.Scale)
                });
            }

            /// <summary>
            /// Let the catcher attempt to catch a fruit.
            /// </summary>
            /// <param name="fruit">The fruit to catch.</param>
            /// <returns>Whether the catch is possible.</returns>
            public bool AttemptCatch(CatchHitObject fruit)
            {
                float halfCatchWidth = CatchWidth * 0.5f;

                // this stuff wil disappear once we move fruit to non-relative coordinate space in the future.
                var catchObjectPosition = fruit.X * CatchPlayfield.BASE_WIDTH;
                var catcherPosition = Position.X * CatchPlayfield.BASE_WIDTH;

                var validCatch =
                    catchObjectPosition >= catcherPosition - halfCatchWidth &&
                    catchObjectPosition <= catcherPosition + halfCatchWidth;

                // only update hyperdash state if we are catching a fruit.
                // exceptions are Droplets and JuiceStreams.
                if (!(fruit is Fruit)) return validCatch;

                if (validCatch && fruit.HyperDash)
                {
                    var target = fruit.HyperDashTarget;
                    double timeDifference = target.StartTime - fruit.StartTime;
                    double positionDifference = target.X * CatchPlayfield.BASE_WIDTH - catcherPosition;
                    double velocity = positionDifference / Math.Max(1.0, timeDifference - 1000.0 / 60.0);

                    SetHyperDashState(Math.Abs(velocity), target.X);
                }
                else
                {
                    SetHyperDashState();
                }

                if (validCatch)
                    updateState(fruit.Kiai ? CatcherAnimationState.Kiai : CatcherAnimationState.Idle);
                else if (!(fruit is Banana))
                    updateState(CatcherAnimationState.Fail);

                return validCatch;
            }

            private void updateState(CatcherAnimationState state)
            {
                if (CurrentState == state)
                    return;

                CurrentState = state;
                updateCatcher();
            }

            public CatcherAnimationState CurrentState { get; private set; }

            private double hyperDashModifier = 1;
            private int hyperDashDirection;
            private float hyperDashTargetPosition;

            /// <summary>
            /// Whether we are hyper-dashing or not.
            /// </summary>
            public bool HyperDashing => hyperDashModifier != 1;

            /// <summary>
            /// Set hyper-dash state.
            /// </summary>
            /// <param name="modifier">The speed multiplier. If this is less or equals to 1, this catcher will be non-hyper-dashing state.</param>
            /// <param name="targetPosition">When this catcher crosses this position, this catcher ends hyper-dashing.</param>
            public void SetHyperDashState(double modifier = 1, float targetPosition = -1)
            {
                const float hyper_dash_transition_length = 180;

                bool wasHyperDashing = HyperDashing;

                if (modifier <= 1 || X == targetPosition)
                {
                    hyperDashModifier = 1;
                    hyperDashDirection = 0;

                    if (wasHyperDashing)
                    {
                        this.FadeColour(Color4.White, hyper_dash_transition_length, Easing.OutQuint);
                        this.FadeTo(1, hyper_dash_transition_length, Easing.OutQuint);
                        Trail &= Dashing;
                    }
                }
                else
                {
                    hyperDashModifier = modifier;
                    hyperDashDirection = Math.Sign(targetPosition - X);
                    hyperDashTargetPosition = targetPosition;

                    if (!wasHyperDashing)
                    {
                        this.FadeColour(Color4.OrangeRed, hyper_dash_transition_length, Easing.OutQuint);
                        this.FadeTo(0.2f, hyper_dash_transition_length, Easing.OutQuint);
                        Trail = true;

                        var hyperDashEndGlow = createAdditiveSprite();

                        hyperDashEndGlow.MoveToOffset(new Vector2(0, -10), 1200, Easing.In);
                        hyperDashEndGlow.ScaleTo(hyperDashEndGlow.Scale * 0.95f).ScaleTo(hyperDashEndGlow.Scale * 1.2f, 1200, Easing.In);
                        hyperDashEndGlow.FadeOut(1200);
                        hyperDashEndGlow.Expire(true);
                    }
                }
            }

            public bool OnPressed(CatchAction action)
            {
                switch (action)
                {
                    case CatchAction.MoveLeft:
                        currentDirection--;
                        return true;

                    case CatchAction.MoveRight:
                        currentDirection++;
                        return true;

                    case CatchAction.Dash:
                        Dashing = true;
                        return true;
                }

                return false;
            }

            public void OnReleased(CatchAction action)
            {
                switch (action)
                {
                    case CatchAction.MoveLeft:
                        currentDirection++;
                        break;

                    case CatchAction.MoveRight:
                        currentDirection--;
                        break;

                    case CatchAction.Dash:
                        Dashing = false;
                        break;
                }
            }

            /// <summary>
            /// The relative space to cover in 1 millisecond. based on 1 game pixel per millisecond as in osu-stable.
            /// </summary>
            public const double BASE_SPEED = 1.0 / 512;

            protected override void Update()
            {
                base.Update();

                if (currentDirection == 0) return;

                var direction = Math.Sign(currentDirection);

                double dashModifier = Dashing ? 1 : 0.5;
                double speed = BASE_SPEED * dashModifier * hyperDashModifier;

                UpdatePosition((float)(X + direction * Clock.ElapsedFrameTime * speed));

                // Correct overshooting.
                if ((hyperDashDirection > 0 && hyperDashTargetPosition < X) ||
                    (hyperDashDirection < 0 && hyperDashTargetPosition > X))
                {
                    X = hyperDashTargetPosition;
                    SetHyperDashState();
                }
            }

            public void UpdatePosition(float position)
            {
                position = Math.Clamp(position, 0, 1);

                if (position == X)
                    return;

                Scale = new Vector2(Math.Abs(Scale.X) * (position > X ? 1 : -1), Scale.Y);
                X = position;
            }

            /// <summary>
            /// Drop any fruit off the plate.
            /// </summary>
            public void Drop()
            {
                foreach (var f in caughtFruit.ToArray())
                    Drop(f);
            }

            /// <summary>
            /// Explode any fruit off the plate.
            /// </summary>
            public void Explode()
            {
                foreach (var f in caughtFruit.ToArray())
                    Explode(f);
            }

            public void Drop(DrawableHitObject fruit) => removeFromPlateWithTransform(fruit, f =>
            {
                f.MoveToY(f.Y + 75, 750, Easing.InSine);
                f.FadeOut(750);
            });

            public void Explode(DrawableHitObject fruit)
            {
                var originalX = fruit.X * Scale.X;

                removeFromPlateWithTransform(fruit, f =>
                {
                    f.MoveToY(f.Y - 50, 250, Easing.OutSine).Then().MoveToY(f.Y + 50, 500, Easing.InSine);
                    f.MoveToX(f.X + originalX * 6, 1000);
                    f.FadeOut(750);
                });
            }

            private CatcherTrailSprite createAdditiveSprite()
            {
                Texture tex = (currentCatcher.Drawable as TextureAnimation)?.CurrentFrame ?? ((Sprite)currentCatcher.Drawable).Texture;

                var sprite = new CatcherTrailSprite(tex)
                {
                    Anchor = Anchor,
                    Scale = Scale,
                    Colour = HyperDashing ? Color4.Red : Color4.White,
                    Blending = BlendingParameters.Additive,
                    RelativePositionAxes = RelativePositionAxes,
                    Position = Position
                };

                AdditiveTarget?.Add(sprite);

                return sprite;
            }

            private void removeFromPlateWithTransform(DrawableHitObject fruit, Action<DrawableHitObject> action)
            {
                if (ExplodingFruitTarget != null)
                {
                    fruit.Anchor = Anchor.TopLeft;
                    fruit.Position = caughtFruit.ToSpaceOfOtherDrawable(fruit.DrawPosition, ExplodingFruitTarget);

                    if (!caughtFruit.Remove(fruit))
                        // we may have already been removed by a previous operation (due to the weird OnLoadComplete scheduling).
                        // this avoids a crash on potentially attempting to Add a fruit to ExplodingFruitTarget twice.
                        return;

                    ExplodingFruitTarget.Add(fruit);
                }

                double actionTime = Clock.CurrentTime;

                fruit.ApplyCustomUpdateState += onFruitOnApplyCustomUpdateState;
                onFruitOnApplyCustomUpdateState(fruit, fruit.State.Value);

                void onFruitOnApplyCustomUpdateState(DrawableHitObject o, ArmedState state)
                {
                    using (fruit.BeginAbsoluteSequence(actionTime))
                        action(fruit);

                    fruit.Expire();
                }
            }
=======
            return MovableCatcher.AttemptCatch(obj);
>>>>>>> d5f15e62
        }

        protected override void UpdateAfterChildren()
        {
            base.UpdateAfterChildren();

            var state = (GetContainingInputManager().CurrentState as RulesetInputManagerInputState<CatchAction>)?.LastReplayState as CatchFramedReplayInputHandler.CatchReplayState;

            if (state?.CatcherX != null)
                MovableCatcher.X = state.CatcherX.Value;
        }

        protected internal readonly Catcher MovableCatcher;
    }
}<|MERGE_RESOLUTION|>--- conflicted
+++ resolved
@@ -4,14 +4,6 @@
 using System;
 using osu.Framework.Graphics;
 using osu.Framework.Graphics.Containers;
-<<<<<<< HEAD
-using osu.Framework.Graphics.Effects;
-using osu.Framework.Graphics.Sprites;
-using osu.Framework.Graphics.Textures;
-using osu.Framework.Input.Bindings;
-using osu.Framework.Utils;
-=======
->>>>>>> d5f15e62
 using osu.Game.Beatmaps;
 using osu.Game.Rulesets.Catch.Judgements;
 using osu.Game.Rulesets.Catch.Objects;
@@ -109,447 +101,7 @@
 
         public bool AttemptCatch(CatchHitObject obj)
         {
-<<<<<<< HEAD
-            return CATCHER_SIZE / CatchPlayfield.BASE_WIDTH * (1.0f - 0.7f * (difficulty.CircleSize - 5) / 5);
-        }
-
-        public class Catcher : Container, IKeyBindingHandler<CatchAction>
-        {
-            /// <summary>
-            /// Width of the area that can be used to attempt catches during gameplay.
-            /// </summary>
-            internal float CatchWidth => CATCHER_SIZE * Math.Abs(Scale.X);
-
-            private Container<DrawableHitObject> caughtFruit;
-
-            public Container ExplodingFruitTarget;
-
-            public Container AdditiveTarget;
-
-            public Catcher(BeatmapDifficulty difficulty = null)
-            {
-                RelativePositionAxes = Axes.X;
-                X = 0.5f;
-
-                Origin = Anchor.TopCentre;
-
-                Size = new Vector2(CATCHER_SIZE);
-                if (difficulty != null)
-                    Scale = new Vector2(1.0f - 0.7f * (difficulty.CircleSize - 5) / 5);
-            }
-
-            [BackgroundDependencyLoader]
-            private void load()
-            {
-                Children = new Drawable[]
-                {
-                    caughtFruit = new Container<DrawableHitObject>
-                    {
-                        Anchor = Anchor.TopCentre,
-                        Origin = Anchor.BottomCentre,
-                    },
-                    catcherIdle = new CatcherSprite(CatcherAnimationState.Idle)
-                    {
-                        Anchor = Anchor.TopCentre,
-                        Alpha = 0,
-                    },
-                    catcherKiai = new CatcherSprite(CatcherAnimationState.Kiai)
-                    {
-                        Anchor = Anchor.TopCentre,
-                        Alpha = 0,
-                    },
-                    catcherFail = new CatcherSprite(CatcherAnimationState.Fail)
-                    {
-                        Anchor = Anchor.TopCentre,
-                        Alpha = 0,
-                    }
-                };
-
-                updateCatcher();
-            }
-
-            private CatcherSprite catcherIdle;
-            private CatcherSprite catcherKiai;
-            private CatcherSprite catcherFail;
-
-            private CatcherSprite currentCatcher;
-
-            private void updateCatcher()
-            {
-                currentCatcher?.Hide();
-
-                switch (CurrentState)
-                {
-                    default:
-                        currentCatcher = catcherIdle;
-                        break;
-
-                    case CatcherAnimationState.Fail:
-                        currentCatcher = catcherFail;
-                        break;
-
-                    case CatcherAnimationState.Kiai:
-                        currentCatcher = catcherKiai;
-                        break;
-                }
-
-                currentCatcher.Show();
-                (currentCatcher.Drawable as IAnimation)?.GotoFrame(0);
-            }
-
-            private int currentDirection;
-
-            private bool dashing;
-
-            protected bool Dashing
-            {
-                get => dashing;
-                set
-                {
-                    if (value == dashing) return;
-
-                    dashing = value;
-
-                    Trail |= dashing;
-                }
-            }
-
-            private bool trail;
-
-            /// <summary>
-            /// Activate or deactivate the trail. Will be automatically deactivated when conditions to keep the trail displayed are no longer met.
-            /// </summary>
-            protected bool Trail
-            {
-                get => trail;
-                set
-                {
-                    if (value == trail || AdditiveTarget == null) return;
-
-                    trail = value;
-
-                    if (Trail)
-                        beginTrail();
-                }
-            }
-
-            private void beginTrail()
-            {
-                if (!dashing && !HyperDashing)
-                {
-                    Trail = false;
-                    return;
-                }
-
-                var additive = createAdditiveSprite();
-
-                additive.FadeTo(0.4f).FadeOut(800, Easing.OutQuint);
-                additive.Expire(true);
-
-                Scheduler.AddDelayed(beginTrail, HyperDashing ? 25 : 50);
-            }
-
-            /// <summary>
-            /// Add a caught fruit to the catcher's stack.
-            /// </summary>
-            /// <param name="fruit">The fruit that was caught.</param>
-            public void PlaceOnPlate(DrawableCatchHitObject fruit)
-            {
-                float ourRadius = fruit.DisplayRadius;
-                float theirRadius = 0;
-
-                const float allowance = 6;
-
-                while (caughtFruit.Any(f =>
-                    f.LifetimeEnd == double.MaxValue &&
-                    Vector2Extensions.Distance(f.Position, fruit.Position) < (ourRadius + (theirRadius = f.DrawSize.X / 2 * f.Scale.X)) / (allowance / 2)))
-                {
-                    float diff = (ourRadius + theirRadius) / allowance;
-                    fruit.X += (RNG.NextSingle() - 0.5f) * 2 * diff;
-                    fruit.Y -= RNG.NextSingle() * diff;
-                }
-
-                fruit.X = Math.Clamp(fruit.X, -CATCHER_SIZE / 2, CATCHER_SIZE / 2);
-
-                caughtFruit.Add(fruit);
-
-                Add(new HitExplosion(fruit)
-                {
-                    X = fruit.X,
-                    Scale = new Vector2(fruit.HitObject.Scale)
-                });
-            }
-
-            /// <summary>
-            /// Let the catcher attempt to catch a fruit.
-            /// </summary>
-            /// <param name="fruit">The fruit to catch.</param>
-            /// <returns>Whether the catch is possible.</returns>
-            public bool AttemptCatch(CatchHitObject fruit)
-            {
-                float halfCatchWidth = CatchWidth * 0.5f;
-
-                // this stuff wil disappear once we move fruit to non-relative coordinate space in the future.
-                var catchObjectPosition = fruit.X * CatchPlayfield.BASE_WIDTH;
-                var catcherPosition = Position.X * CatchPlayfield.BASE_WIDTH;
-
-                var validCatch =
-                    catchObjectPosition >= catcherPosition - halfCatchWidth &&
-                    catchObjectPosition <= catcherPosition + halfCatchWidth;
-
-                // only update hyperdash state if we are catching a fruit.
-                // exceptions are Droplets and JuiceStreams.
-                if (!(fruit is Fruit)) return validCatch;
-
-                if (validCatch && fruit.HyperDash)
-                {
-                    var target = fruit.HyperDashTarget;
-                    double timeDifference = target.StartTime - fruit.StartTime;
-                    double positionDifference = target.X * CatchPlayfield.BASE_WIDTH - catcherPosition;
-                    double velocity = positionDifference / Math.Max(1.0, timeDifference - 1000.0 / 60.0);
-
-                    SetHyperDashState(Math.Abs(velocity), target.X);
-                }
-                else
-                {
-                    SetHyperDashState();
-                }
-
-                if (validCatch)
-                    updateState(fruit.Kiai ? CatcherAnimationState.Kiai : CatcherAnimationState.Idle);
-                else if (!(fruit is Banana))
-                    updateState(CatcherAnimationState.Fail);
-
-                return validCatch;
-            }
-
-            private void updateState(CatcherAnimationState state)
-            {
-                if (CurrentState == state)
-                    return;
-
-                CurrentState = state;
-                updateCatcher();
-            }
-
-            public CatcherAnimationState CurrentState { get; private set; }
-
-            private double hyperDashModifier = 1;
-            private int hyperDashDirection;
-            private float hyperDashTargetPosition;
-
-            /// <summary>
-            /// Whether we are hyper-dashing or not.
-            /// </summary>
-            public bool HyperDashing => hyperDashModifier != 1;
-
-            /// <summary>
-            /// Set hyper-dash state.
-            /// </summary>
-            /// <param name="modifier">The speed multiplier. If this is less or equals to 1, this catcher will be non-hyper-dashing state.</param>
-            /// <param name="targetPosition">When this catcher crosses this position, this catcher ends hyper-dashing.</param>
-            public void SetHyperDashState(double modifier = 1, float targetPosition = -1)
-            {
-                const float hyper_dash_transition_length = 180;
-
-                bool wasHyperDashing = HyperDashing;
-
-                if (modifier <= 1 || X == targetPosition)
-                {
-                    hyperDashModifier = 1;
-                    hyperDashDirection = 0;
-
-                    if (wasHyperDashing)
-                    {
-                        this.FadeColour(Color4.White, hyper_dash_transition_length, Easing.OutQuint);
-                        this.FadeTo(1, hyper_dash_transition_length, Easing.OutQuint);
-                        Trail &= Dashing;
-                    }
-                }
-                else
-                {
-                    hyperDashModifier = modifier;
-                    hyperDashDirection = Math.Sign(targetPosition - X);
-                    hyperDashTargetPosition = targetPosition;
-
-                    if (!wasHyperDashing)
-                    {
-                        this.FadeColour(Color4.OrangeRed, hyper_dash_transition_length, Easing.OutQuint);
-                        this.FadeTo(0.2f, hyper_dash_transition_length, Easing.OutQuint);
-                        Trail = true;
-
-                        var hyperDashEndGlow = createAdditiveSprite();
-
-                        hyperDashEndGlow.MoveToOffset(new Vector2(0, -10), 1200, Easing.In);
-                        hyperDashEndGlow.ScaleTo(hyperDashEndGlow.Scale * 0.95f).ScaleTo(hyperDashEndGlow.Scale * 1.2f, 1200, Easing.In);
-                        hyperDashEndGlow.FadeOut(1200);
-                        hyperDashEndGlow.Expire(true);
-                    }
-                }
-            }
-
-            public bool OnPressed(CatchAction action)
-            {
-                switch (action)
-                {
-                    case CatchAction.MoveLeft:
-                        currentDirection--;
-                        return true;
-
-                    case CatchAction.MoveRight:
-                        currentDirection++;
-                        return true;
-
-                    case CatchAction.Dash:
-                        Dashing = true;
-                        return true;
-                }
-
-                return false;
-            }
-
-            public void OnReleased(CatchAction action)
-            {
-                switch (action)
-                {
-                    case CatchAction.MoveLeft:
-                        currentDirection++;
-                        break;
-
-                    case CatchAction.MoveRight:
-                        currentDirection--;
-                        break;
-
-                    case CatchAction.Dash:
-                        Dashing = false;
-                        break;
-                }
-            }
-
-            /// <summary>
-            /// The relative space to cover in 1 millisecond. based on 1 game pixel per millisecond as in osu-stable.
-            /// </summary>
-            public const double BASE_SPEED = 1.0 / 512;
-
-            protected override void Update()
-            {
-                base.Update();
-
-                if (currentDirection == 0) return;
-
-                var direction = Math.Sign(currentDirection);
-
-                double dashModifier = Dashing ? 1 : 0.5;
-                double speed = BASE_SPEED * dashModifier * hyperDashModifier;
-
-                UpdatePosition((float)(X + direction * Clock.ElapsedFrameTime * speed));
-
-                // Correct overshooting.
-                if ((hyperDashDirection > 0 && hyperDashTargetPosition < X) ||
-                    (hyperDashDirection < 0 && hyperDashTargetPosition > X))
-                {
-                    X = hyperDashTargetPosition;
-                    SetHyperDashState();
-                }
-            }
-
-            public void UpdatePosition(float position)
-            {
-                position = Math.Clamp(position, 0, 1);
-
-                if (position == X)
-                    return;
-
-                Scale = new Vector2(Math.Abs(Scale.X) * (position > X ? 1 : -1), Scale.Y);
-                X = position;
-            }
-
-            /// <summary>
-            /// Drop any fruit off the plate.
-            /// </summary>
-            public void Drop()
-            {
-                foreach (var f in caughtFruit.ToArray())
-                    Drop(f);
-            }
-
-            /// <summary>
-            /// Explode any fruit off the plate.
-            /// </summary>
-            public void Explode()
-            {
-                foreach (var f in caughtFruit.ToArray())
-                    Explode(f);
-            }
-
-            public void Drop(DrawableHitObject fruit) => removeFromPlateWithTransform(fruit, f =>
-            {
-                f.MoveToY(f.Y + 75, 750, Easing.InSine);
-                f.FadeOut(750);
-            });
-
-            public void Explode(DrawableHitObject fruit)
-            {
-                var originalX = fruit.X * Scale.X;
-
-                removeFromPlateWithTransform(fruit, f =>
-                {
-                    f.MoveToY(f.Y - 50, 250, Easing.OutSine).Then().MoveToY(f.Y + 50, 500, Easing.InSine);
-                    f.MoveToX(f.X + originalX * 6, 1000);
-                    f.FadeOut(750);
-                });
-            }
-
-            private CatcherTrailSprite createAdditiveSprite()
-            {
-                Texture tex = (currentCatcher.Drawable as TextureAnimation)?.CurrentFrame ?? ((Sprite)currentCatcher.Drawable).Texture;
-
-                var sprite = new CatcherTrailSprite(tex)
-                {
-                    Anchor = Anchor,
-                    Scale = Scale,
-                    Colour = HyperDashing ? Color4.Red : Color4.White,
-                    Blending = BlendingParameters.Additive,
-                    RelativePositionAxes = RelativePositionAxes,
-                    Position = Position
-                };
-
-                AdditiveTarget?.Add(sprite);
-
-                return sprite;
-            }
-
-            private void removeFromPlateWithTransform(DrawableHitObject fruit, Action<DrawableHitObject> action)
-            {
-                if (ExplodingFruitTarget != null)
-                {
-                    fruit.Anchor = Anchor.TopLeft;
-                    fruit.Position = caughtFruit.ToSpaceOfOtherDrawable(fruit.DrawPosition, ExplodingFruitTarget);
-
-                    if (!caughtFruit.Remove(fruit))
-                        // we may have already been removed by a previous operation (due to the weird OnLoadComplete scheduling).
-                        // this avoids a crash on potentially attempting to Add a fruit to ExplodingFruitTarget twice.
-                        return;
-
-                    ExplodingFruitTarget.Add(fruit);
-                }
-
-                double actionTime = Clock.CurrentTime;
-
-                fruit.ApplyCustomUpdateState += onFruitOnApplyCustomUpdateState;
-                onFruitOnApplyCustomUpdateState(fruit, fruit.State.Value);
-
-                void onFruitOnApplyCustomUpdateState(DrawableHitObject o, ArmedState state)
-                {
-                    using (fruit.BeginAbsoluteSequence(actionTime))
-                        action(fruit);
-
-                    fruit.Expire();
-                }
-            }
-=======
             return MovableCatcher.AttemptCatch(obj);
->>>>>>> d5f15e62
         }
 
         protected override void UpdateAfterChildren()
