// Copyright (c) ppy Pty Ltd <contact@ppy.sh>. Licensed under the MIT Licence.
// See the LICENCE file in the repository root for full licence text.

using System;
using System.Collections.Generic;
using System.Linq;
using osu.Game.Beatmaps;
using osu.Game.Rulesets.Catch.Difficulty.Preprocessing;
using osu.Game.Rulesets.Catch.Difficulty.Skills;
using osu.Game.Rulesets.Catch.Mods;
using osu.Game.Rulesets.Catch.Objects;
using osu.Game.Rulesets.Catch.UI;
using osu.Game.Rulesets.Difficulty;
using osu.Game.Rulesets.Difficulty.Preprocessing;
using osu.Game.Rulesets.Difficulty.Skills;
using osu.Game.Rulesets.Mods;

namespace osu.Game.Rulesets.Catch.Difficulty
{
    public class CatchDifficultyCalculator : DifficultyCalculator
    {
        private const double star_scaling_factor = 0.153;

        protected override int SectionLength => 750;

        private float halfCatcherWidth;

        public CatchDifficultyCalculator(Ruleset ruleset, WorkingBeatmap beatmap)
            : base(ruleset, beatmap)
        {
        }

        protected override DifficultyAttributes CreateDifficultyAttributes(IBeatmap beatmap, Mod[] mods, Skill[] skills, double clockRate)
        {
            if (beatmap.HitObjects.Count == 0)
                return new CatchDifficultyAttributes { Mods = mods, Skills = skills };

            // this is the same as osu!, so there's potential to share the implementation... maybe
            double preempt = BeatmapDifficulty.DifficultyRange(beatmap.BeatmapInfo.BaseDifficulty.ApproachRate, 1800, 1200, 450) / clockRate;

            return new CatchDifficultyAttributes
            {
                StarRating = Math.Sqrt(skills[0].DifficultyValue()) * star_scaling_factor,
                Mods = mods,
                ApproachRate = preempt > 1200.0 ? -(preempt - 1800.0) / 120.0 : -(preempt - 1200.0) / 150.0 + 5.0,
                MaxCombo = beatmap.HitObjects.Count(h => h is Fruit) + beatmap.HitObjects.OfType<JuiceStream>().SelectMany(j => j.NestedHitObjects).Count(h => !(h is TinyDroplet)),
                Skills = skills
            };
        }

        protected override IEnumerable<DifficultyHitObject> CreateDifficultyHitObjects(IBeatmap beatmap, double clockRate)
        {
            CatchHitObject lastObject = null;

            // In 2B beatmaps, it is possible that a normal Fruit is placed in the middle of a JuiceStream.
            foreach (var hitObject in beatmap.HitObjects
                                             .SelectMany(obj => obj is JuiceStream stream ? stream.NestedHitObjects : new[] { obj })
                                             .Cast<CatchHitObject>()
                                             .OrderBy(x => x.StartTime))
            {
                // We want to only consider fruits that contribute to the combo.
                if (hitObject is BananaShower || hitObject is TinyDroplet)
                    continue;

                if (lastObject != null)
                    yield return new CatchDifficultyHitObject(hitObject, lastObject, clockRate, halfCatcherWidth);

                lastObject = hitObject;
            }
        }

        protected override Skill[] CreateSkills(IBeatmap beatmap)
        {
<<<<<<< HEAD
            using (var catcher = new Catcher(beatmap.BeatmapInfo.BaseDifficulty))
            {
                halfCatcherWidth = catcher.CatchWidth * 0.5f;
=======
            halfCatcherWidth = Catcher.CalculateCatchWidth(beatmap.BeatmapInfo.BaseDifficulty) * 0.5f;
>>>>>>> bcf7b160

                // For circle sizes above 5.5, reduce the catcher width further to simulate imperfect gameplay.
                halfCatcherWidth *= 1 - (Math.Max(0, beatmap.BeatmapInfo.BaseDifficulty.CircleSize - 5.5f) * 0.0625f);
            }

            return new Skill[]
            {
                new Movement(halfCatcherWidth),
            };
        }

        protected override Mod[] DifficultyAdjustmentMods => new Mod[]
        {
            new CatchModDoubleTime(),
            new CatchModHalfTime(),
            new CatchModHardRock(),
            new CatchModEasy(),
        };
    }
}<|MERGE_RESOLUTION|>--- conflicted
+++ resolved
@@ -71,17 +71,10 @@
 
         protected override Skill[] CreateSkills(IBeatmap beatmap)
         {
-<<<<<<< HEAD
-            using (var catcher = new Catcher(beatmap.BeatmapInfo.BaseDifficulty))
-            {
-                halfCatcherWidth = catcher.CatchWidth * 0.5f;
-=======
             halfCatcherWidth = Catcher.CalculateCatchWidth(beatmap.BeatmapInfo.BaseDifficulty) * 0.5f;
->>>>>>> bcf7b160
 
-                // For circle sizes above 5.5, reduce the catcher width further to simulate imperfect gameplay.
-                halfCatcherWidth *= 1 - (Math.Max(0, beatmap.BeatmapInfo.BaseDifficulty.CircleSize - 5.5f) * 0.0625f);
-            }
+            // For circle sizes above 5.5, reduce the catcher width further to simulate imperfect gameplay.
+            halfCatcherWidth *= 1 - (Math.Max(0, beatmap.BeatmapInfo.BaseDifficulty.CircleSize - 5.5f) * 0.0625f);
 
             return new Skill[]
             {
