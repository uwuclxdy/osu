--- conflicted
+++ resolved
@@ -1,162 +1,148 @@
-﻿// Copyright (c) 2007-2018 ppy Pty Ltd <contact@ppy.sh>.
-// Licensed under the MIT Licence - https://raw.githubusercontent.com/ppy/osu/master/LICENCE
-
-<<<<<<< HEAD
-=======
-using osu.Framework.Graphics;
-using osu.Game.Rulesets.Mania.Objects;
-using OpenTK;
-using OpenTK.Graphics;
-using osu.Framework.Graphics.Containers;
->>>>>>> 25d44455
-using System;
-using System.Collections.Generic;
-using System.Linq;
-using osu.Framework.Configuration;
-using osu.Framework.Graphics;
-using osu.Framework.Graphics.Containers;
-using osu.Game.Rulesets.Judgements;
-<<<<<<< HEAD
-using osu.Game.Rulesets.Mania.Beatmaps;
-using osu.Game.Rulesets.Mania.Objects;
-using osu.Game.Rulesets.Mania.Objects.Drawables;
-using osu.Game.Rulesets.Objects.Drawables;
-using osu.Game.Rulesets.UI;
-using OpenTK;
-=======
-using osu.Game.Rulesets.UI.Scrolling;
->>>>>>> 25d44455
-
-namespace osu.Game.Rulesets.Mania.UI
-{
-    public class ManiaPlayfield : ScrollingPlayfield
-    {
-        /// <summary>
-        /// list mania column stages
-        /// </summary>
-        private readonly FillFlowContainer<ManiaColumnStage> listColumnStages;
-
-        /// <summary>
-        /// Whether this playfield should be inverted. This flips everything inside the playfield.
-        /// </summary>
-        public readonly Bindable<bool> Inverted = new Bindable<bool>(true);
-
-        /// <summary>
-        /// The style to use for the special column.
-        /// </summary>
-        public SpecialColumnPosition SpecialColumnPosition
-        {
-            get => listColumnStages.FirstOrDefault()?.SpecialColumnPosition ?? SpecialColumnPosition.Normal;
-            set
-            {
-                foreach (var singleStage in listColumnStages)
-                {
-                    singleStage.SpecialColumnPosition = value;
-                }
-            }
-        }
-
-        public List<Column> Columns => listColumnStages.SelectMany(x => x.Columns).ToList();
-
-<<<<<<< HEAD
-        public ManiaPlayfield(List<StageDefinition> stages)
-            : base(Axes.Y)
-=======
-        private readonly int columnCount;
-
-        public ManiaPlayfield(int columnCount)
-            : base(ScrollingDirection.Up)
->>>>>>> 25d44455
-        {
-            if (stages.Count <= 0)
-                throw new ArgumentException("Can't have zero or fewer columns.");
-
-            Inverted.Value = true;
-
-            var stageSpacing = 300 / stages.Count;
-
-            InternalChildren = new Drawable[]
-            {
-                listColumnStages = new FillFlowContainer<ManiaColumnStage>
-                {
-                    Name="Stages",
-                    Direction = FillDirection.Horizontal,
-                    RelativeSizeAxes = Axes.Y,
-                    Anchor = Anchor.Centre,
-                    Origin = Anchor.Centre,
-                    Spacing = new Vector2(stageSpacing),
-                }
-            };
-
-            var currentAction = ManiaAction.Key1;
-
-            foreach (var stage in stages)
-            {
-                var drawableStage = new ManiaColumnStage(stage.Columns);
-                drawableStage.VisibleTimeRange.BindTo(VisibleTimeRange);
-
-                listColumnStages.Add(drawableStage);
-                AddNested(drawableStage);
-
-                for (int i = 0; i < stage.Columns; i++)
-                {
-                    var c = new Column
-                    {
-                        //c.Action = c.IsSpecial ? ManiaAction.Special : currentAction++;
-                        Action = currentAction++
-                    };
-
-                    drawableStage.AddColumn(c);
-                    AddNested(c);
-                }
-            }
-
-            Inverted.ValueChanged += invertedChanged;
-            Inverted.TriggerChange();
-        }
-
-        private void invertedChanged(bool newValue)
-        {
-            Scale = new Vector2(1, newValue ? -1 : 1);
-
-            foreach (var single in listColumnStages)
-            {
-                single.Judgements.Scale = Scale;
-            }
-        }
-
-        public override void OnJudgement(DrawableHitObject judgedObject, Judgement judgement)
-        {
-            var maniaObject = (ManiaHitObject)judgedObject.HitObject;
-            int column = maniaObject.Column;
-            Columns[column].OnJudgement(judgedObject, judgement);
-
-            getFallDownControlContainerByActualColumn(column).AddJudgement(judgement);
-        }
-
-        public override void Add(DrawableHitObject h) => Columns.ElementAt(((ManiaHitObject)h.HitObject).Column).Add(h);
-
-        public void Add(BarLine barline)
-        {
-            foreach (var single in listColumnStages)
-            {
-                single.HitObjects.Add(new DrawableBarLine(barline));
-            }
-        }
-
-        private ManiaColumnStage getFallDownControlContainerByActualColumn(int actualColumn)
-        {
-            int sum = 0;
-            foreach (var single in listColumnStages)
-            {
-                sum = sum + single.ColumnCount;
-                if (sum > actualColumn)
-                {
-                    return single;
-                }
-            }
-
-            return null;
-        }
-    }
-}
+﻿// Copyright (c) 2007-2018 ppy Pty Ltd <contact@ppy.sh>.
+// Licensed under the MIT Licence - https://raw.githubusercontent.com/ppy/osu/master/LICENCE
+
+using osu.Framework.Graphics;
+using osu.Game.Rulesets.Mania.Objects;
+using OpenTK;
+using OpenTK.Graphics;
+using osu.Framework.Graphics.Containers;
+using System;
+using System.Collections.Generic;
+using System.Linq;
+using osu.Framework.Configuration;
+using osu.Framework.Graphics;
+using osu.Framework.Graphics.Containers;
+using osu.Game.Rulesets.Judgements;
+using osu.Game.Rulesets.Mania.Beatmaps;
+using osu.Game.Rulesets.Mania.Objects.Drawables;
+using osu.Game.Rulesets.Objects.Drawables;
+using osu.Game.Rulesets.UI.Scrolling;
+
+namespace osu.Game.Rulesets.Mania.UI
+{
+    public class ManiaPlayfield : ScrollingPlayfield
+    {
+        /// <summary>
+        /// list mania column stages
+        /// </summary>
+        private readonly FillFlowContainer<ManiaColumnStage> listColumnStages;
+
+        /// <summary>
+        /// Whether this playfield should be inverted. This flips everything inside the playfield.
+        /// </summary>
+        public readonly Bindable<bool> Inverted = new Bindable<bool>(true);
+
+        /// <summary>
+        /// The style to use for the special column.
+        /// </summary>
+        public SpecialColumnPosition SpecialColumnPosition
+        {
+            get => listColumnStages.FirstOrDefault()?.SpecialColumnPosition ?? SpecialColumnPosition.Normal;
+            set
+            {
+                foreach (var singleStage in listColumnStages)
+                {
+                    singleStage.SpecialColumnPosition = value;
+                }
+            }
+        }
+
+        public List<Column> Columns => listColumnStages.SelectMany(x => x.Columns).ToList();
+
+        private readonly int columnCount;
+
+        public ManiaPlayfield(List<StageDefinition> stages)
+            : base(ScrollingDirection.Up)
+        {
+            if (stages.Count <= 0)
+                throw new ArgumentException("Can't have zero or fewer columns.");
+
+            Inverted.Value = true;
+
+            var stageSpacing = 300 / stages.Count;
+
+            InternalChildren = new Drawable[]
+            {
+                listColumnStages = new FillFlowContainer<ManiaColumnStage>
+                {
+                    Name="Stages",
+                    Direction = FillDirection.Horizontal,
+                    RelativeSizeAxes = Axes.Y,
+                    Anchor = Anchor.Centre,
+                    Origin = Anchor.Centre,
+                    Spacing = new Vector2(stageSpacing),
+                }
+            };
+
+            var currentAction = ManiaAction.Key1;
+
+            foreach (var stage in stages)
+            {
+                var drawableStage = new ManiaColumnStage(stage.Columns);
+                drawableStage.VisibleTimeRange.BindTo(VisibleTimeRange);
+
+                listColumnStages.Add(drawableStage);
+                AddNested(drawableStage);
+
+                for (int i = 0; i < stage.Columns; i++)
+                {
+                    var c = new Column
+                    {
+                        //c.Action = c.IsSpecial ? ManiaAction.Special : currentAction++;
+                        Action = currentAction++
+                    };
+
+                    drawableStage.AddColumn(c);
+                    AddNested(c);
+                }
+            }
+
+            Inverted.ValueChanged += invertedChanged;
+            Inverted.TriggerChange();
+        }
+
+        private void invertedChanged(bool newValue)
+        {
+            Scale = new Vector2(1, newValue ? -1 : 1);
+
+            foreach (var single in listColumnStages)
+            {
+                single.Judgements.Scale = Scale;
+            }
+        }
+
+        public override void OnJudgement(DrawableHitObject judgedObject, Judgement judgement)
+        {
+            var maniaObject = (ManiaHitObject)judgedObject.HitObject;
+            int column = maniaObject.Column;
+            Columns[column].OnJudgement(judgedObject, judgement);
+
+            getFallDownControlContainerByActualColumn(column).AddJudgement(judgement);
+        }
+
+        public override void Add(DrawableHitObject h) => Columns.ElementAt(((ManiaHitObject)h.HitObject).Column).Add(h);
+
+        public void Add(BarLine barline)
+        {
+            foreach (var single in listColumnStages)
+            {
+                single.HitObjects.Add(new DrawableBarLine(barline));
+            }
+        }
+
+        private ManiaColumnStage getFallDownControlContainerByActualColumn(int actualColumn)
+        {
+            int sum = 0;
+            foreach (var single in listColumnStages)
+            {
+                sum = sum + single.ColumnCount;
+                if (sum > actualColumn)
+                {
+                    return single;
+                }
+            }
+
+            return null;
+        }
+    }
+}