﻿// Copyright (c) ppy Pty Ltd <contact@ppy.sh>. Licensed under the MIT Licence.
// See the LICENCE file in the repository root for full licence text.

using System.Collections.Generic;
using System.Linq;
using JetBrains.Annotations;
using Newtonsoft.Json;
using osu.Game.Rulesets.Difficulty;
using osu.Game.Rulesets.Mods;

namespace osu.Game.Rulesets.Osu.Difficulty
{
    public class OsuDifficultyAttributes : DifficultyAttributes
    {
        /// <summary>
        /// The difficulty corresponding to the aim skill.
        /// </summary>
        [JsonProperty("aim_difficulty")]
        public double AimDifficulty { get; set; }

        /// <summary>
        /// The difficulty corresponding to the speed skill.
        /// </summary>
        [JsonProperty("speed_difficulty")]
        public double SpeedDifficulty { get; set; }

        /// <summary>
        /// The difficulty corresponding to the flashlight skill.
        /// </summary>
        [JsonProperty("flashlight_difficulty")]
        public double FlashlightDifficulty { get; set; }

        /// <summary>
        /// Describes how much of <see cref="AimDifficulty"/> is contributed to by hitcircles or sliders.
        /// A value closer to 1.0 indicates most of <see cref="AimDifficulty"/> is contributed by hitcircles.
        /// A value closer to 0.0 indicates most of <see cref="AimDifficulty"/> is contributed by sliders.
        /// </summary>
        [JsonProperty("slider_factor")]
        public double SliderFactor { get; set; }

<<<<<<< HEAD
        [JsonProperty("aim_difficult_strain_count")]
        public double AimDifficultStrainCount { get; set; }

        [JsonProperty("speed_difficult_strain_count")]
        public double SpeedDifficultStrainCount { get; set; }

=======
        /// <summary>
        /// The perceived approach rate inclusive of rate-adjusting mods (DT/HT/etc).
        /// </summary>
        /// <remarks>
        /// Rate-adjusting mods don't directly affect the approach rate difficulty value, but have a perceived effect as a result of adjusting audio timing.
        /// </remarks>
>>>>>>> a38eb426
        [JsonProperty("approach_rate")]
        public double ApproachRate { get; set; }

        /// <summary>
        /// The perceived overall difficulty inclusive of rate-adjusting mods (DT/HT/etc).
        /// </summary>
        /// <remarks>
        /// Rate-adjusting mods don't directly affect the overall difficulty value, but have a perceived effect as a result of adjusting audio timing.
        /// </remarks>
        [JsonProperty("overall_difficulty")]
        public double OverallDifficulty { get; set; }

        /// <summary>
        /// The beatmap's drain rate. This doesn't scale with rate-adjusting mods.
        /// </summary>
        public double DrainRate { get; set; }

        /// <summary>
        /// The number of hitcircles in the beatmap.
        /// </summary>
        public int HitCircleCount { get; set; }

        /// <summary>
        /// The number of sliders in the beatmap.
        /// </summary>
        public int SliderCount { get; set; }

        /// <summary>
        /// The number of spinners in the beatmap.
        /// </summary>
        public int SpinnerCount { get; set; }

        public override IEnumerable<(int attributeId, object value)> ToDatabaseAttributes()
        {
            foreach (var v in base.ToDatabaseAttributes())
                yield return v;

            yield return (ATTRIB_ID_AIM, AimDifficulty);
            yield return (ATTRIB_ID_SPEED, SpeedDifficulty);
            yield return (ATTRIB_ID_OVERALL_DIFFICULTY, OverallDifficulty);
            yield return (ATTRIB_ID_APPROACH_RATE, ApproachRate);
            yield return (ATTRIB_ID_MAX_COMBO, MaxCombo);
            yield return (ATTRIB_ID_DIFFICULTY, StarRating);

            if (ShouldSerializeFlashlightRating())
                yield return (ATTRIB_ID_FLASHLIGHT, FlashlightDifficulty);

            yield return (ATTRIB_ID_SLIDER_FACTOR, SliderFactor);
            yield return (ATTRIB_ID_AIM_DIFFICULT_STRAIN_COUNT, AimDifficultStrainCount);
            yield return (ATTRIB_ID_SPEED_DIFFICULT_STRAIN_COUNT, SpeedDifficultStrainCount);
        }

        public override void FromDatabaseAttributes(IReadOnlyDictionary<int, double> values)
        {
            base.FromDatabaseAttributes(values);

            AimDifficulty = values[ATTRIB_ID_AIM];
            SpeedDifficulty = values[ATTRIB_ID_SPEED];
            OverallDifficulty = values[ATTRIB_ID_OVERALL_DIFFICULTY];
            ApproachRate = values[ATTRIB_ID_APPROACH_RATE];
            MaxCombo = (int)values[ATTRIB_ID_MAX_COMBO];
            StarRating = values[ATTRIB_ID_DIFFICULTY];
            FlashlightDifficulty = values.GetValueOrDefault(ATTRIB_ID_FLASHLIGHT);
            SliderFactor = values[ATTRIB_ID_SLIDER_FACTOR];
            AimDifficultStrainCount = values[ATTRIB_ID_AIM_DIFFICULT_STRAIN_COUNT];
            SpeedDifficultStrainCount = values[ATTRIB_ID_SPEED_DIFFICULT_STRAIN_COUNT];
        }

        #region Newtonsoft.Json implicit ShouldSerialize() methods

        // The properties in this region are used implicitly by Newtonsoft.Json to not serialise certain fields in some cases.
        // They rely on being named exactly the same as the corresponding fields (casing included) and as such should NOT be renamed
        // unless the fields are also renamed.

        [UsedImplicitly]
        public bool ShouldSerializeFlashlightRating() => Mods.Any(m => m is ModFlashlight);

        #endregion
    }
}<|MERGE_RESOLUTION|>--- conflicted
+++ resolved
@@ -38,21 +38,18 @@
         [JsonProperty("slider_factor")]
         public double SliderFactor { get; set; }
 
-<<<<<<< HEAD
         [JsonProperty("aim_difficult_strain_count")]
         public double AimDifficultStrainCount { get; set; }
 
         [JsonProperty("speed_difficult_strain_count")]
         public double SpeedDifficultStrainCount { get; set; }
 
-=======
         /// <summary>
         /// The perceived approach rate inclusive of rate-adjusting mods (DT/HT/etc).
         /// </summary>
         /// <remarks>
         /// Rate-adjusting mods don't directly affect the approach rate difficulty value, but have a perceived effect as a result of adjusting audio timing.
         /// </remarks>
->>>>>>> a38eb426
         [JsonProperty("approach_rate")]
         public double ApproachRate { get; set; }
 
