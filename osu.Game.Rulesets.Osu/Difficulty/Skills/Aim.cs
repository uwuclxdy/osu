﻿// Copyright (c) ppy Pty Ltd <contact@ppy.sh>. Licensed under the MIT Licence.
// See the LICENCE file in the repository root for full licence text.

using System;
using osu.Game.Rulesets.Difficulty.Preprocessing;
using osu.Game.Rulesets.Mods;
using osu.Game.Rulesets.Osu.Difficulty.Evaluators;

namespace osu.Game.Rulesets.Osu.Difficulty.Skills
{
    /// <summary>
    /// Represents the skill required to correctly aim at every object in the map with a uniform CircleSize and normalized distances.
    /// </summary>
    public class Aim : OsuStrainSkill
    {
        public Aim(Mod[] mods, bool withSliders)
            : base(mods)
        {
            this.withSliders = withSliders;
        }

        private readonly bool withSliders;

        private double currentStrain;

<<<<<<< HEAD
        private double skillMultiplier => 23.65;
=======
        private double skillMultiplier => 24.963;
>>>>>>> ccf1acce
        private double strainDecayBase => 0.15;

        private double strainDecay(double ms) => Math.Pow(strainDecayBase, ms / 1000);

        protected override double CalculateInitialStrain(double time, DifficultyHitObject current) => currentStrain * strainDecay(time - current.Previous(0).StartTime);

        protected override double StrainValueAt(DifficultyHitObject current)
        {
            currentStrain *= strainDecay(current.DeltaTime);
            currentStrain += AimEvaluator.EvaluateDifficultyOf(current, withSliders) * skillMultiplier;

            return currentStrain;
        }
    }
}<|MERGE_RESOLUTION|>--- conflicted
+++ resolved
@@ -23,11 +23,7 @@
 
         private double currentStrain;
 
-<<<<<<< HEAD
-        private double skillMultiplier => 23.65;
-=======
-        private double skillMultiplier => 24.963;
->>>>>>> ccf1acce
+        private double skillMultiplier => 25.08;
         private double strainDecayBase => 0.15;
 
         private double strainDecay(double ms) => Math.Pow(strainDecayBase, ms / 1000);
