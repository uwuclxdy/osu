--- conflicted
+++ resolved
@@ -143,24 +143,14 @@
             }
         }
 
-<<<<<<< HEAD
         public Drawable ProxiedLayer => ApproachCircle;
-=======
-                    explode.FadeIn(flash_in);
-                    explodeContainer.ScaleTo(1.5f, 400, Easing.OutQuad);
->>>>>>> 2d03c849
 
         private class HitArea : Drawable, IKeyBindingHandler<OsuAction>
         {
             // IsHovered is used
             public override bool HandlePositionalInput => true;
 
-<<<<<<< HEAD
             public Func<bool> Hit;
-=======
-                        this.FadeOut(800);
-                    }
->>>>>>> 2d03c849
 
             public OsuAction? HitAction;
 
