// Copyright (c) ppy Pty Ltd <contact@ppy.sh>. Licensed under the MIT Licence.
// See the LICENCE file in the repository root for full licence text.

using System;
using System.Collections.Generic;
using System.Linq;
using osu.Framework.Graphics;
using osu.Framework.Graphics.Primitives;
using osu.Framework.Utils;
using osu.Game.Rulesets.Objects;
using osu.Game.Rulesets.Objects.Types;
using osu.Game.Rulesets.Osu.Objects;
using osu.Game.Screens.Edit.Compose.Components;
using osuTK;

namespace osu.Game.Rulesets.Osu.Edit
{
    public class OsuSelectionHandler : SelectionHandler
    {
        protected override void OnSelectionChanged()
        {
            base.OnSelectionChanged();

            Quad quad = selectedMovableObjects.Length > 0 ? getSurroundingQuad(selectedMovableObjects) : new Quad();

            SelectionBox.CanRotate = quad.Width > 0 || quad.Height > 0;
            SelectionBox.CanScaleX = quad.Width > 0;
            SelectionBox.CanScaleY = quad.Height > 0;
            SelectionBox.CanReverse = EditorBeatmap.SelectedHitObjects.Count > 1 || EditorBeatmap.SelectedHitObjects.Any(s => s is Slider);
        }

        protected override void OnOperationEnded()
        {
            base.OnOperationEnded();
            referenceOrigin = null;
            referencePathTypes = null;
        }

        public override bool HandleMovement(MoveSelectionEvent moveEvent)
        {
            var hitObjects = selectedMovableObjects;

            // this will potentially move the selection out of bounds...
            foreach (var h in hitObjects)
                h.Position += moveEvent.InstantDelta;

            // but this will be corrected.
            moveSelectionInBounds();
            return true;
        }

        /// <summary>
        /// During a transform, the initial origin is stored so it can be used throughout the operation.
        /// </summary>
        private Vector2? referenceOrigin;

        /// <summary>
        /// During a transform, the initial path types of a single selected slider are stored so they
        /// can be maintained throughout the operation.
        /// </summary>
        private List<PathType?> referencePathTypes;

        public override bool HandleReverse()
        {
            var hitObjects = EditorBeatmap.SelectedHitObjects;

            double endTime = hitObjects.Max(h => h.GetEndTime());
            double startTime = hitObjects.Min(h => h.StartTime);

            bool moreThanOneObject = hitObjects.Count > 1;

            foreach (var h in hitObjects)
            {
                if (moreThanOneObject)
                    h.StartTime = endTime - (h.GetEndTime() - startTime);

                if (h is Slider slider)
                {
                    var points = slider.Path.ControlPoints.ToArray();
                    Vector2 endPos = points.Last().Position.Value;

                    slider.Path.ControlPoints.Clear();

                    slider.Position += endPos;

                    PathType? lastType = null;

                    for (var i = 0; i < points.Length; i++)
                    {
                        var p = points[i];
                        p.Position.Value -= endPos;

                        // propagate types forwards to last null type
                        if (i == points.Length - 1)
                            p.Type.Value = lastType;
                        else if (p.Type.Value != null)
                        {
                            var newType = p.Type.Value;
                            p.Type.Value = lastType;
                            lastType = newType;
                        }

                        slider.Path.ControlPoints.Insert(0, p);
                    }
                }
            }

            return true;
        }

        public override bool HandleFlip(Direction direction)
        {
            var hitObjects = selectedMovableObjects;

            var selectedObjectsQuad = getSurroundingQuad(hitObjects);
            var centre = selectedObjectsQuad.Centre;

            foreach (var h in hitObjects)
            {
                var pos = h.Position;

                switch (direction)
                {
                    case Direction.Horizontal:
                        pos.X = centre.X - (pos.X - centre.X);
                        break;

                    case Direction.Vertical:
                        pos.Y = centre.Y - (pos.Y - centre.Y);
                        break;
                }

                h.Position = pos;

                if (h is Slider slider)
                {
                    foreach (var point in slider.Path.ControlPoints)
                    {
                        point.Position.Value = new Vector2(
                            (direction == Direction.Horizontal ? -1 : 1) * point.Position.Value.X,
                            (direction == Direction.Vertical ? -1 : 1) * point.Position.Value.Y
                        );
                    }
                }
            }

            return true;
        }

        public override bool HandleScale(Vector2 scale, Anchor reference)
        {
            adjustScaleFromAnchor(ref scale, reference);

            var hitObjects = selectedMovableObjects;

            // for the time being, allow resizing of slider paths only if the slider is
            // the only hit object selected. with a group selection, it's likely the user
            // is not looking to change the duration of the slider but expand the whole pattern.
            if (hitObjects.Length == 1 && hitObjects.First() is Slider slider)
<<<<<<< HEAD
            {
                referencePathTypes ??= slider.Path.ControlPoints.Select(p => p.Type.Value).ToList();

                Quad quad = getSurroundingQuad(slider.Path.ControlPoints.Select(p => p.Position.Value));
                Vector2 pathRelativeDeltaScale = new Vector2(1 + scale.X / quad.Width, 1 + scale.Y / quad.Height);

                foreach (var point in slider.Path.ControlPoints)
                    point.Position.Value *= pathRelativeDeltaScale;

                // Maintain the path types in case they were defaulted to bezier at some point during scaling
                for (int i = 0; i < slider.Path.ControlPoints.Count; ++i)
                    slider.Path.ControlPoints[i].Type.Value = referencePathTypes[i];
            }
=======
                scaleSlider(slider, scale);
>>>>>>> f6f1ef69
            else
                scaleHitObjects(hitObjects, reference, scale);

            moveSelectionInBounds();
            return true;
        }

        private static void adjustScaleFromAnchor(ref Vector2 scale, Anchor reference)
        {
            // cancel out scale in axes we don't care about (based on which drag handle was used).
            if ((reference & Anchor.x1) > 0) scale.X = 0;
            if ((reference & Anchor.y1) > 0) scale.Y = 0;

            // reverse the scale direction if dragging from top or left.
            if ((reference & Anchor.x0) > 0) scale.X = -scale.X;
            if ((reference & Anchor.y0) > 0) scale.Y = -scale.Y;
        }

        public override bool HandleRotation(float delta)
        {
            var hitObjects = selectedMovableObjects;

            Quad quad = getSurroundingQuad(hitObjects);

            referenceOrigin ??= quad.Centre;

            foreach (var h in hitObjects)
            {
                h.Position = rotatePointAroundOrigin(h.Position, referenceOrigin.Value, delta);

                if (h is IHasPath path)
                {
                    foreach (var point in path.Path.ControlPoints)
                        point.Position.Value = rotatePointAroundOrigin(point.Position.Value, Vector2.Zero, delta);
                }
            }

            // this isn't always the case but let's be lenient for now.
            return true;
        }

        private void scaleSlider(Slider slider, Vector2 scale)
        {
            Quad sliderQuad = getSurroundingQuad(slider.Path.ControlPoints.Select(p => p.Position.Value));

            // Limit minimum distance between control points  after scaling to almost 0. Less than 0 causes the slider to flip, exactly 0 causes a crash through division by 0.
            scale = Vector2.ComponentMax(new Vector2(Precision.FLOAT_EPSILON), sliderQuad.Size + scale) - sliderQuad.Size;

            Vector2 pathRelativeDeltaScale = new Vector2(1 + scale.X / sliderQuad.Width, 1 + scale.Y / sliderQuad.Height);

            Queue<Vector2> oldControlPoints = new Queue<Vector2>();

            foreach (var point in slider.Path.ControlPoints)
            {
                oldControlPoints.Enqueue(point.Position.Value);
                point.Position.Value *= pathRelativeDeltaScale;
            }

            //if sliderhead or sliderend end up outside playfield, revert scaling.
            Quad scaledQuad = getSurroundingQuad(new OsuHitObject[] { slider });
            (bool xInBounds, bool yInBounds) = isQuadInBounds(scaledQuad);

            if (xInBounds && yInBounds)
                return;

            foreach (var point in slider.Path.ControlPoints)
                point.Position.Value = oldControlPoints.Dequeue();
        }

        private void scaleHitObjects(OsuHitObject[] hitObjects, Anchor reference, Vector2 scale)
        {
            scale = getClampedScale(hitObjects, reference, scale);

            // move the selection before scaling if dragging from top or left anchors.
            float xOffset = ((reference & Anchor.x0) > 0) ? -scale.X : 0;
            float yOffset = ((reference & Anchor.y0) > 0) ? -scale.Y : 0;

            Quad selectionQuad = getSurroundingQuad(hitObjects);

            foreach (var h in hitObjects)
            {
                var newPosition = h.Position;

                // guard against no-ops and NaN.
                if (scale.X != 0 && selectionQuad.Width > 0)
                    newPosition.X = selectionQuad.TopLeft.X + xOffset + (h.X - selectionQuad.TopLeft.X) / selectionQuad.Width * (selectionQuad.Width + scale.X);

                if (scale.Y != 0 && selectionQuad.Height > 0)
                    newPosition.Y = selectionQuad.TopLeft.Y + yOffset + (h.Y - selectionQuad.TopLeft.Y) / selectionQuad.Height * (selectionQuad.Height + scale.Y);

                h.Position = newPosition;
            }
        }

        private (bool X, bool Y) isQuadInBounds(Quad quad)
        {
            bool xInBounds = (quad.TopLeft.X >= 0) && (quad.BottomRight.X <= DrawWidth);
            bool yInBounds = (quad.TopLeft.Y >= 0) && (quad.BottomRight.Y <= DrawHeight);

            return (xInBounds, yInBounds);
        }

        private void moveSelectionInBounds()
        {
            var hitObjects = selectedMovableObjects;

            Quad quad = getSurroundingQuad(hitObjects);

            Vector2 delta = Vector2.Zero;

            if (quad.TopLeft.X < 0)
                delta.X -= quad.TopLeft.X;
            if (quad.TopLeft.Y < 0)
                delta.Y -= quad.TopLeft.Y;

            if (quad.BottomRight.X > DrawWidth)
                delta.X -= quad.BottomRight.X - DrawWidth;
            if (quad.BottomRight.Y > DrawHeight)
                delta.Y -= quad.BottomRight.Y - DrawHeight;

            foreach (var h in hitObjects)
                h.Position += delta;
        }

        /// <summary>
        /// Clamp scale for multi-object-scaling where selection does not exceed playfield bounds or flip.
        /// </summary>
        /// <param name="hitObjects">The hitobjects to be scaled</param>
        /// <param name="reference">The anchor from which the scale operation is performed</param>
        /// <param name="scale">The scale to be clamped</param>
        /// <returns>The clamped scale vector</returns>
        private Vector2 getClampedScale(OsuHitObject[] hitObjects, Anchor reference, Vector2 scale)
        {
            float xOffset = ((reference & Anchor.x0) > 0) ? -scale.X : 0;
            float yOffset = ((reference & Anchor.y0) > 0) ? -scale.Y : 0;

            Quad selectionQuad = getSurroundingQuad(hitObjects);

            //todo: this is not always correct for selections involving sliders. This approximation assumes each point is scaled independently, but sliderends move with the sliderhead.
            Quad scaledQuad = new Quad(selectionQuad.TopLeft.X + xOffset, selectionQuad.TopLeft.Y + yOffset, selectionQuad.Width + scale.X, selectionQuad.Height + scale.Y);

            //max Size -> playfield bounds
            if (scaledQuad.TopLeft.X < 0)
                scale.X += scaledQuad.TopLeft.X;
            if (scaledQuad.TopLeft.Y < 0)
                scale.Y += scaledQuad.TopLeft.Y;

            if (scaledQuad.BottomRight.X > DrawWidth)
                scale.X -= scaledQuad.BottomRight.X - DrawWidth;
            if (scaledQuad.BottomRight.Y > DrawHeight)
                scale.Y -= scaledQuad.BottomRight.Y - DrawHeight;

            //min Size -> almost 0. Less than 0 causes the quad to flip, exactly 0 causes scaling to get stuck at minimum scale.
            Vector2 scaledSize = selectionQuad.Size + scale;
            Vector2 minSize = new Vector2(Precision.FLOAT_EPSILON);

            scale = Vector2.ComponentMax(minSize, scaledSize) - selectionQuad.Size;

            return scale;
        }

        /// <summary>
        /// Returns a gamefield-space quad surrounding the provided hit objects.
        /// </summary>
        /// <param name="hitObjects">The hit objects to calculate a quad for.</param>
        private Quad getSurroundingQuad(OsuHitObject[] hitObjects) =>
            getSurroundingQuad(hitObjects.SelectMany(h =>
            {
                if (h is IHasPath path)
                {
                    return new[]
                    {
                        h.Position,
                        // can't use EndPosition for reverse slider cases.
                        h.Position + path.Path.PositionAt(1)
                    };
                }

                return new[] { h.Position };
            }));

        /// <summary>
        /// Returns a gamefield-space quad surrounding the provided points.
        /// </summary>
        /// <param name="points">The points to calculate a quad for.</param>
        private Quad getSurroundingQuad(IEnumerable<Vector2> points)
        {
            if (!EditorBeatmap.SelectedHitObjects.Any())
                return new Quad();

            Vector2 minPosition = new Vector2(float.MaxValue, float.MaxValue);
            Vector2 maxPosition = new Vector2(float.MinValue, float.MinValue);

            // Go through all hitobjects to make sure they would remain in the bounds of the editor after movement, before any movement is attempted
            foreach (var p in points)
            {
                minPosition = Vector2.ComponentMin(minPosition, p);
                maxPosition = Vector2.ComponentMax(maxPosition, p);
            }

            Vector2 size = maxPosition - minPosition;

            return new Quad(minPosition.X, minPosition.Y, size.X, size.Y);
        }

        /// <summary>
        /// All osu! hitobjects which can be moved/rotated/scaled.
        /// </summary>
        private OsuHitObject[] selectedMovableObjects => EditorBeatmap.SelectedHitObjects
                                                                      .OfType<OsuHitObject>()
                                                                      .Where(h => !(h is Spinner))
                                                                      .ToArray();

        /// <summary>
        /// Rotate a point around an arbitrary origin.
        /// </summary>
        /// <param name="point">The point.</param>
        /// <param name="origin">The centre origin to rotate around.</param>
        /// <param name="angle">The angle to rotate (in degrees).</param>
        private static Vector2 rotatePointAroundOrigin(Vector2 point, Vector2 origin, float angle)
        {
            angle = -angle;

            point.X -= origin.X;
            point.Y -= origin.Y;

            Vector2 ret;
            ret.X = point.X * MathF.Cos(MathUtils.DegreesToRadians(angle)) + point.Y * MathF.Sin(MathUtils.DegreesToRadians(angle));
            ret.Y = point.X * -MathF.Sin(MathUtils.DegreesToRadians(angle)) + point.Y * MathF.Cos(MathUtils.DegreesToRadians(angle));

            ret.X += origin.X;
            ret.Y += origin.Y;

            return ret;
        }
    }
}<|MERGE_RESOLUTION|>--- conflicted
+++ resolved
@@ -157,23 +157,7 @@
             // the only hit object selected. with a group selection, it's likely the user
             // is not looking to change the duration of the slider but expand the whole pattern.
             if (hitObjects.Length == 1 && hitObjects.First() is Slider slider)
-<<<<<<< HEAD
-            {
-                referencePathTypes ??= slider.Path.ControlPoints.Select(p => p.Type.Value).ToList();
-
-                Quad quad = getSurroundingQuad(slider.Path.ControlPoints.Select(p => p.Position.Value));
-                Vector2 pathRelativeDeltaScale = new Vector2(1 + scale.X / quad.Width, 1 + scale.Y / quad.Height);
-
-                foreach (var point in slider.Path.ControlPoints)
-                    point.Position.Value *= pathRelativeDeltaScale;
-
-                // Maintain the path types in case they were defaulted to bezier at some point during scaling
-                for (int i = 0; i < slider.Path.ControlPoints.Count; ++i)
-                    slider.Path.ControlPoints[i].Type.Value = referencePathTypes[i];
-            }
-=======
                 scaleSlider(slider, scale);
->>>>>>> f6f1ef69
             else
                 scaleHitObjects(hitObjects, reference, scale);
 
@@ -217,6 +201,8 @@
 
         private void scaleSlider(Slider slider, Vector2 scale)
         {
+            referencePathTypes ??= slider.Path.ControlPoints.Select(p => p.Type.Value).ToList();
+
             Quad sliderQuad = getSurroundingQuad(slider.Path.ControlPoints.Select(p => p.Position.Value));
 
             // Limit minimum distance between control points  after scaling to almost 0. Less than 0 causes the slider to flip, exactly 0 causes a crash through division by 0.
@@ -231,6 +217,10 @@
                 oldControlPoints.Enqueue(point.Position.Value);
                 point.Position.Value *= pathRelativeDeltaScale;
             }
+
+            // Maintain the path types in case they were defaulted to bezier at some point during scaling
+            for (int i = 0; i < slider.Path.ControlPoints.Count; ++i)
+                slider.Path.ControlPoints[i].Type.Value = referencePathTypes[i];
 
             //if sliderhead or sliderend end up outside playfield, revert scaling.
             Quad scaledQuad = getSurroundingQuad(new OsuHitObject[] { slider });
