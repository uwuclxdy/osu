// Copyright (c) ppy Pty Ltd <contact@ppy.sh>. Licensed under the MIT Licence.
// See the LICENCE file in the repository root for full licence text.

using NUnit.Framework;
using osu.Framework.Graphics;
using osu.Game.Screens.Edit.Compose.Components.Timeline;

namespace osu.Game.Tests.Visual.Editing
{
    [TestFixture]
    public class TestSceneTimelineBlueprintContainer : TimelineTestScene
    {
<<<<<<< HEAD
        public override Drawable CreateTestComponent() => new TimelineBlueprintContainer(null);
=======
        public override Drawable CreateTestComponent() => new TimelineBlueprintContainer(Composer);
>>>>>>> f093acc9

        protected override void LoadComplete()
        {
            base.LoadComplete();
            Clock.Seek(10000);
        }
    }
}<|MERGE_RESOLUTION|>--- conflicted
+++ resolved
@@ -10,11 +10,7 @@
     [TestFixture]
     public class TestSceneTimelineBlueprintContainer : TimelineTestScene
     {
-<<<<<<< HEAD
-        public override Drawable CreateTestComponent() => new TimelineBlueprintContainer(null);
-=======
         public override Drawable CreateTestComponent() => new TimelineBlueprintContainer(Composer);
->>>>>>> f093acc9
 
         protected override void LoadComplete()
         {
