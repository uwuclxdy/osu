--- conflicted
+++ resolved
@@ -3,7 +3,6 @@
 
 using System;
 using System.Collections.Generic;
-using System.Linq;
 using NUnit.Framework;
 using osu.Framework.Allocation;
 using osu.Framework.Bindables;
@@ -23,10 +22,7 @@
 using osu.Game.Online.Chat;
 using osu.Game.Overlays;
 using osu.Game.Rulesets;
-<<<<<<< HEAD
-=======
 using osu.Game.Rulesets.Mods;
->>>>>>> bcac52d1
 using osu.Game.Scoring;
 using osu.Game.Screens.Menu;
 using osu.Game.Skinning;
@@ -47,11 +43,6 @@
         {
             typeof(OsuGame),
             typeof(RavenLogger),
-<<<<<<< HEAD
-            typeof(Bindable<RulesetInfo>),
-            typeof(IBindable<RulesetInfo>),
-=======
->>>>>>> bcac52d1
             typeof(OsuLogo),
             typeof(IdleTracker),
             typeof(OnScreenDisplay),
@@ -67,23 +58,17 @@
             typeof(MusicController),
             typeof(AccountCreationOverlay),
             typeof(DialogOverlay),
-<<<<<<< HEAD
-=======
             typeof(ScreenshotManager)
->>>>>>> bcac52d1
         };
 
         private IReadOnlyList<Type> requiredGameBaseDependencies => new[]
         {
             typeof(OsuGameBase),
             typeof(DatabaseContextFactory),
-<<<<<<< HEAD
-=======
             typeof(Bindable<RulesetInfo>),
             typeof(IBindable<RulesetInfo>),
             typeof(Bindable<IReadOnlyList<Mod>>),
             typeof(IBindable<IReadOnlyList<Mod>>),
->>>>>>> bcac52d1
             typeof(LargeTextureStore),
             typeof(OsuConfigManager),
             typeof(SkinManager),
@@ -121,10 +106,6 @@
 
             AddUntilStep("wait for load", () => game.IsLoaded);
 
-<<<<<<< HEAD
-            AddAssert("check OsuGame DI members", () => requiredGameDependencies.All(d => game.Dependencies.Get(d) != null));
-            AddAssert("check OsuGameBase DI members", () => requiredGameBaseDependencies.All(d => Dependencies.Get(d) != null));
-=======
             AddAssert("check OsuGame DI members", () =>
             {
                 foreach (var type in requiredGameDependencies)
@@ -141,7 +122,6 @@
 
                 return true;
             });
->>>>>>> bcac52d1
         }
     }
 }