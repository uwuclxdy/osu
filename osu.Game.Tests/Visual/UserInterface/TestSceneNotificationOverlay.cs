--- conflicted
+++ resolved
@@ -12,12 +12,9 @@
 using osu.Game.Graphics.Sprites;
 using osu.Game.Overlays;
 using osu.Game.Overlays.Notifications;
-<<<<<<< HEAD
+using osu.Game.Updater;
 using osuTK;
 using osuTK.Input;
-=======
-using osu.Game.Updater;
->>>>>>> 6c59be7b
 
 namespace osu.Game.Tests.Visual.UserInterface
 {
@@ -224,7 +221,6 @@
         }
 
         [Test]
-<<<<<<< HEAD
         public void TestReadState()
         {
             SimpleNotification notification = null!;
@@ -242,7 +238,9 @@
             setState(Visibility.Visible);
             AddAssert("state is read", () => notification.Read);
             AddUntilStep("light is not visible", () => notification.ChildrenOfType<Notification.NotificationLight>().Single().Alpha == 0);
-=======
+        }
+
+        [Test]
         public void TestUpdateNotificationFlow()
         {
             bool applyUpdate = false;
@@ -269,7 +267,6 @@
             AddStep("click notification", () => completionNotification?.TriggerClick());
 
             AddUntilStep("wait for update applied", () => applyUpdate);
->>>>>>> 6c59be7b
         }
 
         [Test]
