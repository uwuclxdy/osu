--- conflicted
+++ resolved
@@ -43,7 +43,6 @@
 
             foreach (var s in Enum.GetValues(typeof(ButtonSystemState)).OfType<ButtonSystemState>().Skip(1))
                 AddStep($"State to {s}", () => buttons.State = s);
-<<<<<<< HEAD
 
             AddStep("Exiting menu", () =>
             {
@@ -62,8 +61,6 @@
                 logo.FadeColour(Color4.White, 100, Easing.OutQuint);
                 logo.FadeIn(100, Easing.OutQuint);
             });
-=======
->>>>>>> b2185cd3
         }
     }
 }