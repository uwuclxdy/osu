--- conflicted
+++ resolved
@@ -1,62 +1,59 @@
-﻿// Copyright (c) 2007-2017 ppy Pty Ltd <contact@ppy.sh>.
-// Licensed under the MIT Licence - https://raw.githubusercontent.com/ppy/osu/master/LICENCE
-
-using osu.Game.Modes.Objects.Drawables;
-using osu.Game.Modes.Osu.Judgements;
-using osu.Game.Modes.Osu.Objects;
-using osu.Game.Modes.Scoring;
-using osu.Game.Modes.UI;
-
-namespace osu.Game.Modes.Osu.Scoring
-{
-    internal class OsuScoreProcessor : ScoreProcessor<OsuHitObject, OsuJudgement>
-    {
-        public OsuScoreProcessor()
-        {
-        }
-
-        public OsuScoreProcessor(HitRenderer<OsuHitObject, OsuJudgement> hitRenderer)
-            : base(hitRenderer)
-        {
-        }
-
-        protected override void Reset()
-        {
-            base.Reset();
-
-            Health.Value = 1;
-            Accuracy.Value = 1;
-        }
-
-        protected override void OnNewJudgement(OsuJudgement judgement)
-        {
-<<<<<<< HEAD
-=======
-            if (judgement != null)
-            {
-                switch (judgement.Result)
-                {
-                    case HitResult.Hit:
-                        Health.Value += 0.1f;
-                        break;
-                    case HitResult.Miss:
-                        Health.Value -= 0.2f;
-                        break;
-                }
-            }
-
->>>>>>> d2fd3f1e
-            int score = 0;
-            int maxScore = 0;
-
-            foreach (var j in Judgements)
-            {
-                score += j.ScoreValue;
-                maxScore += j.MaxScoreValue;
-            }
-
-            TotalScore.Value = score;
-            Accuracy.Value = (double)score / maxScore;
-        }
-    }
-}
+﻿// Copyright (c) 2007-2017 ppy Pty Ltd <contact@ppy.sh>.
+// Licensed under the MIT Licence - https://raw.githubusercontent.com/ppy/osu/master/LICENCE
+
+using osu.Game.Modes.Objects.Drawables;
+using osu.Game.Modes.Osu.Judgements;
+using osu.Game.Modes.Osu.Objects;
+using osu.Game.Modes.Scoring;
+using osu.Game.Modes.UI;
+
+namespace osu.Game.Modes.Osu.Scoring
+{
+    internal class OsuScoreProcessor : ScoreProcessor<OsuHitObject, OsuJudgement>
+    {
+        public OsuScoreProcessor()
+        {
+        }
+
+        public OsuScoreProcessor(HitRenderer<OsuHitObject, OsuJudgement> hitRenderer)
+            : base(hitRenderer)
+        {
+        }
+
+        protected override void Reset()
+        {
+            base.Reset();
+
+            Health.Value = 1;
+            Accuracy.Value = 1;
+        }
+
+        protected override void OnNewJudgement(OsuJudgement judgement)
+        {
+            if (judgement != null)
+            {
+                switch (judgement.Result)
+                {
+                    case HitResult.Hit:
+                        Health.Value += 0.1f;
+                        break;
+                    case HitResult.Miss:
+                        Health.Value -= 0.2f;
+                        break;
+                }
+            }
+
+            int score = 0;
+            int maxScore = 0;
+
+            foreach (var j in Judgements)
+            {
+                score += j.ScoreValue;
+                maxScore += j.MaxScoreValue;
+            }
+
+            TotalScore.Value = score;
+            Accuracy.Value = (double)score / maxScore;
+        }
+    }
+}