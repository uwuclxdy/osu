--- conflicted
+++ resolved
@@ -1,253 +1,250 @@
-﻿<?xml version="1.0" encoding="utf-8"?>
-<Project DefaultTargets="Build" xmlns="http://schemas.microsoft.com/developer/msbuild/2003" ToolsVersion="4.0">
-  <PropertyGroup>
-    <ProjectGuid>{69051C69-12AE-4E7D-A3E6-460D2E282312}</ProjectGuid>
-    <Configuration Condition=" '$(Configuration)' == '' ">Debug</Configuration>
-    <Platform Condition=" '$(Platform)' == '' ">AnyCPU</Platform>
-    <OutputType>WinExe</OutputType>
-    <AppDesignerFolder>Properties</AppDesignerFolder>
-    <RootNamespace>osu.Desktop.VisualTests</RootNamespace>
-    <AssemblyName>osu!</AssemblyName>
-    <ManifestCertificateThumbprint>3CF060CD28877D0E3112948951A64B2A7CEEC909</ManifestCertificateThumbprint>
-    <ManifestKeyFile>codesigning.pfx</ManifestKeyFile>
-    <GenerateManifests>false</GenerateManifests>
-    <SignManifests>false</SignManifests>
-    <IsWebBootstrapper>false</IsWebBootstrapper>
-    <FileUpgradeFlags>
-    </FileUpgradeFlags>
-    <OldToolsVersion>3.5</OldToolsVersion>
-    <UpgradeBackupLocation>
-    </UpgradeBackupLocation>
-    <StartupObject>osu.Desktop.VisualTests.Program</StartupObject>
-    <RunPostBuildEvent>OnOutputUpdated</RunPostBuildEvent>
-    <SignAssembly>false</SignAssembly>
-    <TargetZone>LocalIntranet</TargetZone>
-    <TargetFrameworkVersion>v4.5</TargetFrameworkVersion>
-    <AutoGenerateBindingRedirects>true</AutoGenerateBindingRedirects>
-    <PublishUrl>publish\</PublishUrl>
-    <Install>true</Install>
-    <InstallFrom>Disk</InstallFrom>
-    <UpdateEnabled>false</UpdateEnabled>
-    <UpdateMode>Foreground</UpdateMode>
-    <UpdateInterval>7</UpdateInterval>
-    <UpdateIntervalUnits>Days</UpdateIntervalUnits>
-    <UpdatePeriodically>false</UpdatePeriodically>
-    <UpdateRequired>false</UpdateRequired>
-    <MapFileExtensions>true</MapFileExtensions>
-    <ApplicationRevision>2</ApplicationRevision>
-    <ApplicationVersion>1.0.0.%2a</ApplicationVersion>
-    <UseApplicationTrust>false</UseApplicationTrust>
-    <BootstrapperEnabled>true</BootstrapperEnabled>
-    <ProductVersion>12.0.0</ProductVersion>
-    <SchemaVersion>2.0</SchemaVersion>
-    <TargetFrameworkProfile>
-    </TargetFrameworkProfile>
-    <NuGetPackageImportStamp>
-    </NuGetPackageImportStamp>
-  </PropertyGroup>
-  <PropertyGroup Condition=" '$(Configuration)|$(Platform)' == 'Debug|AnyCPU' ">
-    <DebugSymbols>true</DebugSymbols>
-    <DebugType>full</DebugType>
-    <Optimize>false</Optimize>
-    <OutputPath>bin\Debug\</OutputPath>
-    <DefineConstants>DEBUG</DefineConstants>
-    <ErrorReport>prompt</ErrorReport>
-    <WarningLevel>0</WarningLevel>
-    <NoStdLib>true</NoStdLib>
-    <UseVSHostingProcess>false</UseVSHostingProcess>
-    <PlatformTarget>AnyCPU</PlatformTarget>
-    <AllowUnsafeBlocks>true</AllowUnsafeBlocks>
-    <CodeAnalysisRuleSet>AllRules.ruleset</CodeAnalysisRuleSet>
-    <RunCodeAnalysis>false</RunCodeAnalysis>
-    <Prefer32Bit>false</Prefer32Bit>
-    <TreatWarningsAsErrors>false</TreatWarningsAsErrors>
-    <LangVersion>6</LangVersion>
-  </PropertyGroup>
-  <PropertyGroup Condition=" '$(Configuration)|$(Platform)' == 'Release|AnyCPU' ">
-    <DebugType>none</DebugType>
-    <Optimize>true</Optimize>
-    <OutputPath>bin\Release\</OutputPath>
-    <DefineConstants>CuttingEdge NoUpdate</DefineConstants>
-    <ErrorReport>prompt</ErrorReport>
-    <WarningLevel>4</WarningLevel>
-    <NoStdLib>true</NoStdLib>
-    <UseVSHostingProcess>false</UseVSHostingProcess>
-    <PlatformTarget>AnyCPU</PlatformTarget>
-    <AllowUnsafeBlocks>true</AllowUnsafeBlocks>
-    <CodeAnalysisRuleSet>AllRules.ruleset</CodeAnalysisRuleSet>
-    <Prefer32Bit>false</Prefer32Bit>
-    <TreatWarningsAsErrors>false</TreatWarningsAsErrors>
-  </PropertyGroup>
-  <PropertyGroup>
-    <Win32Resource>
-    </Win32Resource>
-  </PropertyGroup>
-  <ItemGroup>
-    <Reference Include="mscorlib" />
-    <Reference Include="Newtonsoft.Json, Version=10.0.0.0, Culture=neutral, PublicKeyToken=30ad4fe6b2a6aeed, processorArchitecture=MSIL">
-      <HintPath>$(SolutionDir)\packages\Newtonsoft.Json.10.0.2\lib\net45\Newtonsoft.Json.dll</HintPath>
-    </Reference>
-    <Reference Include="OpenTK, Version=2.0.0.0, Culture=neutral, PublicKeyToken=bad199fe84eb3df4, processorArchitecture=MSIL">
-      <HintPath>$(SolutionDir)\packages\ppy.OpenTK.2.0.50727.1341\lib\net45\OpenTK.dll</HintPath>
-    </Reference>
-    <Reference Include="SharpCompress, Version=0.15.2.0, Culture=neutral, PublicKeyToken=afb0a02973931d96, processorArchitecture=MSIL">
-      <HintPath>$(SolutionDir)\packages\SharpCompress.0.15.2\lib\net45\SharpCompress.dll</HintPath>
-    </Reference>
-    <Reference Include="SQLite.Net, Version=3.1.0.0, Culture=neutral, processorArchitecture=MSIL">
-      <SpecificVersion>False</SpecificVersion>
-      <HintPath>$(SolutionDir)\packages\SQLite.Net.Core-PCL.3.1.1\lib\portable-win8+net45+wp8+wpa81+MonoAndroid1+MonoTouch1\SQLite.Net.dll</HintPath>
-    </Reference>
-    <Reference Include="System" />
-    <Reference Include="SQLiteNetExtensions">
-      <HintPath>$(SolutionDir)\packages\SQLiteNetExtensions.1.3.0\lib\portable-net45+netcore45+wpa81+wp8+MonoAndroid1+MonoTouch1\SQLiteNetExtensions.dll</HintPath>
-    </Reference>
-    <Reference Include="SQLite.Net.Platform.Win32">
-      <HintPath>$(SolutionDir)\packages\SQLite.Net-PCL.3.1.1\lib\net4\SQLite.Net.Platform.Win32.dll</HintPath>
-    </Reference>
-    <Reference Include="SQLite.Net.Platform.Generic">
-      <HintPath>$(SolutionDir)\packages\SQLite.Net-PCL.3.1.1\lib\net40\SQLite.Net.Platform.Generic.dll</HintPath>
-    </Reference>
-    <Reference Include="System.Drawing" />
-    <Reference Include="System.Xml" />
-  </ItemGroup>
-  <ItemGroup>
-    <None Include="..\osu.licenseheader">
-      <Link>osu.licenseheader</Link>
-    </None>
-    <None Include="packages.config" />
-    <None Include="OpenTK.dll.config" />
-  </ItemGroup>
-  <ItemGroup>
-    <BootstrapperPackage Include="Microsoft.Net.Client.3.5">
-      <Visible>False</Visible>
-      <ProductName>.NET Framework 3.5 SP1 Client Profile</ProductName>
-      <Install>false</Install>
-    </BootstrapperPackage>
-    <BootstrapperPackage Include="Microsoft.Net.Framework.2.0">
-      <Visible>False</Visible>
-      <ProductName>.NET Framework 2.0 %28x86%29</ProductName>
-      <Install>true</Install>
-    </BootstrapperPackage>
-    <BootstrapperPackage Include="Microsoft.Net.Framework.3.0">
-      <Visible>False</Visible>
-      <ProductName>.NET Framework 3.0 %28x86%29</ProductName>
-      <Install>false</Install>
-    </BootstrapperPackage>
-    <BootstrapperPackage Include="Microsoft.Net.Framework.3.5">
-      <Visible>False</Visible>
-      <ProductName>.NET Framework 3.5</ProductName>
-      <Install>false</Install>
-    </BootstrapperPackage>
-    <BootstrapperPackage Include="Microsoft.Net.Framework.3.5.SP1">
-      <Visible>False</Visible>
-      <ProductName>.NET Framework 3.5 SP1</ProductName>
-      <Install>false</Install>
-    </BootstrapperPackage>
-  </ItemGroup>
-  <ItemGroup>
-    <ProjectReference Include="..\osu-framework\osu.Framework.Desktop\osu.Framework.Desktop.csproj">
-      <Project>{65dc628f-a640-4111-ab35-3a5652bc1e17}</Project>
-      <Name>osu.Framework.Desktop</Name>
-    </ProjectReference>
-    <ProjectReference Include="..\osu-framework\osu.Framework.Testing\osu.Framework.Testing.csproj">
-      <Project>{007b2356-ab6f-4bd9-96d5-116fc2dce69a}</Project>
-      <Name>osu.Framework.Testing</Name>
-    </ProjectReference>
-    <ProjectReference Include="..\osu-framework\osu.Framework\osu.Framework.csproj">
-      <Project>{c76bf5b3-985e-4d39-95fe-97c9c879b83a}</Project>
-      <Name>osu.Framework</Name>
-    </ProjectReference>
-    <ProjectReference Include="..\osu-resources\osu.Game.Resources\osu.Game.Resources.csproj">
-      <Project>{d9a367c9-4c1a-489f-9b05-a0cea2b53b58}</Project>
-      <Name>osu.Game.Resources</Name>
-    </ProjectReference>
-    <ProjectReference Include="..\osu.Game.Rulesets.Osu\osu.Game.Rulesets.Osu.csproj">
-      <Project>{c92a607b-1fdd-4954-9f92-03ff547d9080}</Project>
-      <Name>osu.Game.Rulesets.Osu</Name>
-    </ProjectReference>
-    <ProjectReference Include="..\osu.Game.Rulesets.Catch\osu.Game.Rulesets.Catch.csproj">
-      <Project>{58f6c80c-1253-4a0e-a465-b8c85ebeadf3}</Project>
-      <Name>osu.Game.Rulesets.Catch</Name>
-    </ProjectReference>
-    <ProjectReference Include="..\osu.Game.Rulesets.Mania\osu.Game.Rulesets.Mania.csproj">
-      <Project>{48f4582b-7687-4621-9cbe-5c24197cb536}</Project>
-      <Name>osu.Game.Rulesets.Mania</Name>
-    </ProjectReference>
-    <ProjectReference Include="..\osu.Game.Rulesets.Taiko\osu.Game.Rulesets.Taiko.csproj">
-      <Project>{f167e17a-7de6-4af5-b920-a5112296c695}</Project>
-      <Name>osu.Game.Rulesets.Taiko</Name>
-    </ProjectReference>
-    <ProjectReference Include="..\osu.Game\osu.Game.csproj">
-      <Project>{0d3fbf8a-7464-4cf7-8c90-3e7886df2d4d}</Project>
-      <Name>osu.Game</Name>
-    </ProjectReference>
-  </ItemGroup>
-  <ItemGroup>
-    <Compile Include="AutomatedVisualTestGame.cs" />
-    <Compile Include="Program.cs" />
-    <Compile Include="Tests\TestCaseChatDisplay.cs" />
-    <Compile Include="Tests\TestCaseBeatmapDetails.cs" />
-    <Compile Include="Tests\TestCaseDrawings.cs" />
-    <Compile Include="Tests\TestCaseGamefield.cs" />
-    <Compile Include="Tests\TestCaseGraph.cs" />
-    <Compile Include="Tests\TestCaseManiaHitObjects.cs" />
-    <Compile Include="Tests\TestCaseManiaPlayfield.cs" />
-    <Compile Include="Tests\TestCaseMenuOverlays.cs" />
-    <Compile Include="Tests\TestCaseMusicController.cs" />
-    <Compile Include="Tests\TestCaseNotificationManager.cs" />
-    <Compile Include="Tests\TestCaseOnScreenDisplay.cs" />
-    <Compile Include="Tests\TestCasePlayer.cs" />
-    <Compile Include="Tests\TestCaseHitObjects.cs" />
-    <Compile Include="Tests\TestCaseKeyCounter.cs" />
-    <Compile Include="Tests\TestCaseMenuButtonSystem.cs" />
-    <Compile Include="Tests\TestCaseReplay.cs" />
-    <Compile Include="Tests\TestCaseResults.cs" />
-    <Compile Include="Tests\TestCaseScoreCounter.cs" />
-    <Compile Include="Tests\TestCaseTabControl.cs" />
-    <Compile Include="Tests\TestCaseTaikoHitObjects.cs" />
-    <Compile Include="Tests\TestCaseTaikoPlayfield.cs" />
-    <Compile Include="Tests\TestCaseTextAwesome.cs" />
-    <Compile Include="Tests\TestCasePlaySongSelect.cs" />
-    <Compile Include="Tests\TestCaseTooltip.cs" />
-    <Compile Include="Tests\TestCaseTwoLayerButton.cs" />
-    <Compile Include="VisualTestGame.cs" />
-    <Compile Include="Platform\TestStorage.cs" />
-    <Compile Include="Tests\TestCaseSettings.cs" />
-    <Compile Include="Tests\TestCaseSongProgress.cs" />
-    <Compile Include="Tests\TestCaseMods.cs" />
-    <Compile Include="Tests\TestCaseDialogOverlay.cs" />
-    <Compile Include="Tests\TestCaseBeatmapOptionsOverlay.cs" />
-    <Compile Include="Tests\TestCaseLeaderboard.cs" />
-    <Compile Include="Beatmaps\TestWorkingBeatmap.cs" />
-    <Compile Include="Tests\TestCaseBeatmapDetailArea.cs" />
-<<<<<<< HEAD
-    <Compile Include="Tests\TestCaseDrawableRoom.cs" />
-=======
-    <Compile Include="Tests\TestCaseUserPanel.cs" />
-    <Compile Include="Tests\TestCaseDirect.cs" />
->>>>>>> 8945b389
-  </ItemGroup>
-  <ItemGroup />
-  <ItemGroup />
-  <ItemGroup />
-  <Import Project="$(MSBuildBinPath)\Microsoft.CSharp.targets" />
-  <!-- To modify your build process, add your task inside one of the targets below and uncomment it.
-       Other similar extension points exist, see Microsoft.Common.targets.
-  <Target Name="BeforeBuild">
-  </Target>
-  <Target Name="AfterBuild">
-  </Target>
-  -->
-  <ProjectExtensions>
-    <VisualStudio>
-    </VisualStudio>
-  </ProjectExtensions>
-  <PropertyGroup>
-    <PreBuildEvent>
-    </PreBuildEvent>
-  </PropertyGroup>
-  <PropertyGroup>
-    <PostBuildEvent>
-    </PostBuildEvent>
-  </PropertyGroup>
+﻿<?xml version="1.0" encoding="utf-8"?>
+<Project DefaultTargets="Build" xmlns="http://schemas.microsoft.com/developer/msbuild/2003" ToolsVersion="4.0">
+  <PropertyGroup>
+    <ProjectGuid>{69051C69-12AE-4E7D-A3E6-460D2E282312}</ProjectGuid>
+    <Configuration Condition=" '$(Configuration)' == '' ">Debug</Configuration>
+    <Platform Condition=" '$(Platform)' == '' ">AnyCPU</Platform>
+    <OutputType>WinExe</OutputType>
+    <AppDesignerFolder>Properties</AppDesignerFolder>
+    <RootNamespace>osu.Desktop.VisualTests</RootNamespace>
+    <AssemblyName>osu!</AssemblyName>
+    <ManifestCertificateThumbprint>3CF060CD28877D0E3112948951A64B2A7CEEC909</ManifestCertificateThumbprint>
+    <ManifestKeyFile>codesigning.pfx</ManifestKeyFile>
+    <GenerateManifests>false</GenerateManifests>
+    <SignManifests>false</SignManifests>
+    <IsWebBootstrapper>false</IsWebBootstrapper>
+    <FileUpgradeFlags>
+    </FileUpgradeFlags>
+    <OldToolsVersion>3.5</OldToolsVersion>
+    <UpgradeBackupLocation>
+    </UpgradeBackupLocation>
+    <StartupObject>osu.Desktop.VisualTests.Program</StartupObject>
+    <RunPostBuildEvent>OnOutputUpdated</RunPostBuildEvent>
+    <SignAssembly>false</SignAssembly>
+    <TargetZone>LocalIntranet</TargetZone>
+    <TargetFrameworkVersion>v4.5</TargetFrameworkVersion>
+    <AutoGenerateBindingRedirects>true</AutoGenerateBindingRedirects>
+    <PublishUrl>publish\</PublishUrl>
+    <Install>true</Install>
+    <InstallFrom>Disk</InstallFrom>
+    <UpdateEnabled>false</UpdateEnabled>
+    <UpdateMode>Foreground</UpdateMode>
+    <UpdateInterval>7</UpdateInterval>
+    <UpdateIntervalUnits>Days</UpdateIntervalUnits>
+    <UpdatePeriodically>false</UpdatePeriodically>
+    <UpdateRequired>false</UpdateRequired>
+    <MapFileExtensions>true</MapFileExtensions>
+    <ApplicationRevision>2</ApplicationRevision>
+    <ApplicationVersion>1.0.0.%2a</ApplicationVersion>
+    <UseApplicationTrust>false</UseApplicationTrust>
+    <BootstrapperEnabled>true</BootstrapperEnabled>
+    <ProductVersion>12.0.0</ProductVersion>
+    <SchemaVersion>2.0</SchemaVersion>
+    <TargetFrameworkProfile>
+    </TargetFrameworkProfile>
+    <NuGetPackageImportStamp>
+    </NuGetPackageImportStamp>
+  </PropertyGroup>
+  <PropertyGroup Condition=" '$(Configuration)|$(Platform)' == 'Debug|AnyCPU' ">
+    <DebugSymbols>true</DebugSymbols>
+    <DebugType>full</DebugType>
+    <Optimize>false</Optimize>
+    <OutputPath>bin\Debug\</OutputPath>
+    <DefineConstants>DEBUG</DefineConstants>
+    <ErrorReport>prompt</ErrorReport>
+    <WarningLevel>0</WarningLevel>
+    <NoStdLib>true</NoStdLib>
+    <UseVSHostingProcess>false</UseVSHostingProcess>
+    <PlatformTarget>AnyCPU</PlatformTarget>
+    <AllowUnsafeBlocks>true</AllowUnsafeBlocks>
+    <CodeAnalysisRuleSet>AllRules.ruleset</CodeAnalysisRuleSet>
+    <RunCodeAnalysis>false</RunCodeAnalysis>
+    <Prefer32Bit>false</Prefer32Bit>
+    <TreatWarningsAsErrors>false</TreatWarningsAsErrors>
+    <LangVersion>6</LangVersion>
+  </PropertyGroup>
+  <PropertyGroup Condition=" '$(Configuration)|$(Platform)' == 'Release|AnyCPU' ">
+    <DebugType>none</DebugType>
+    <Optimize>true</Optimize>
+    <OutputPath>bin\Release\</OutputPath>
+    <DefineConstants>CuttingEdge NoUpdate</DefineConstants>
+    <ErrorReport>prompt</ErrorReport>
+    <WarningLevel>4</WarningLevel>
+    <NoStdLib>true</NoStdLib>
+    <UseVSHostingProcess>false</UseVSHostingProcess>
+    <PlatformTarget>AnyCPU</PlatformTarget>
+    <AllowUnsafeBlocks>true</AllowUnsafeBlocks>
+    <CodeAnalysisRuleSet>AllRules.ruleset</CodeAnalysisRuleSet>
+    <Prefer32Bit>false</Prefer32Bit>
+    <TreatWarningsAsErrors>false</TreatWarningsAsErrors>
+  </PropertyGroup>
+  <PropertyGroup>
+    <Win32Resource>
+    </Win32Resource>
+  </PropertyGroup>
+  <ItemGroup>
+    <Reference Include="mscorlib" />
+    <Reference Include="Newtonsoft.Json, Version=10.0.0.0, Culture=neutral, PublicKeyToken=30ad4fe6b2a6aeed, processorArchitecture=MSIL">
+      <HintPath>$(SolutionDir)\packages\Newtonsoft.Json.10.0.2\lib\net45\Newtonsoft.Json.dll</HintPath>
+    </Reference>
+    <Reference Include="OpenTK, Version=2.0.0.0, Culture=neutral, PublicKeyToken=bad199fe84eb3df4, processorArchitecture=MSIL">
+      <HintPath>$(SolutionDir)\packages\ppy.OpenTK.2.0.50727.1341\lib\net45\OpenTK.dll</HintPath>
+    </Reference>
+    <Reference Include="SharpCompress, Version=0.15.2.0, Culture=neutral, PublicKeyToken=afb0a02973931d96, processorArchitecture=MSIL">
+      <HintPath>$(SolutionDir)\packages\SharpCompress.0.15.2\lib\net45\SharpCompress.dll</HintPath>
+    </Reference>
+    <Reference Include="SQLite.Net, Version=3.1.0.0, Culture=neutral, processorArchitecture=MSIL">
+      <SpecificVersion>False</SpecificVersion>
+      <HintPath>$(SolutionDir)\packages\SQLite.Net.Core-PCL.3.1.1\lib\portable-win8+net45+wp8+wpa81+MonoAndroid1+MonoTouch1\SQLite.Net.dll</HintPath>
+    </Reference>
+    <Reference Include="System" />
+    <Reference Include="SQLiteNetExtensions">
+      <HintPath>$(SolutionDir)\packages\SQLiteNetExtensions.1.3.0\lib\portable-net45+netcore45+wpa81+wp8+MonoAndroid1+MonoTouch1\SQLiteNetExtensions.dll</HintPath>
+    </Reference>
+    <Reference Include="SQLite.Net.Platform.Win32">
+      <HintPath>$(SolutionDir)\packages\SQLite.Net-PCL.3.1.1\lib\net4\SQLite.Net.Platform.Win32.dll</HintPath>
+    </Reference>
+    <Reference Include="SQLite.Net.Platform.Generic">
+      <HintPath>$(SolutionDir)\packages\SQLite.Net-PCL.3.1.1\lib\net40\SQLite.Net.Platform.Generic.dll</HintPath>
+    </Reference>
+    <Reference Include="System.Drawing" />
+    <Reference Include="System.Xml" />
+  </ItemGroup>
+  <ItemGroup>
+    <None Include="..\osu.licenseheader">
+      <Link>osu.licenseheader</Link>
+    </None>
+    <None Include="packages.config" />
+    <None Include="OpenTK.dll.config" />
+  </ItemGroup>
+  <ItemGroup>
+    <BootstrapperPackage Include="Microsoft.Net.Client.3.5">
+      <Visible>False</Visible>
+      <ProductName>.NET Framework 3.5 SP1 Client Profile</ProductName>
+      <Install>false</Install>
+    </BootstrapperPackage>
+    <BootstrapperPackage Include="Microsoft.Net.Framework.2.0">
+      <Visible>False</Visible>
+      <ProductName>.NET Framework 2.0 %28x86%29</ProductName>
+      <Install>true</Install>
+    </BootstrapperPackage>
+    <BootstrapperPackage Include="Microsoft.Net.Framework.3.0">
+      <Visible>False</Visible>
+      <ProductName>.NET Framework 3.0 %28x86%29</ProductName>
+      <Install>false</Install>
+    </BootstrapperPackage>
+    <BootstrapperPackage Include="Microsoft.Net.Framework.3.5">
+      <Visible>False</Visible>
+      <ProductName>.NET Framework 3.5</ProductName>
+      <Install>false</Install>
+    </BootstrapperPackage>
+    <BootstrapperPackage Include="Microsoft.Net.Framework.3.5.SP1">
+      <Visible>False</Visible>
+      <ProductName>.NET Framework 3.5 SP1</ProductName>
+      <Install>false</Install>
+    </BootstrapperPackage>
+  </ItemGroup>
+  <ItemGroup>
+    <ProjectReference Include="..\osu-framework\osu.Framework.Desktop\osu.Framework.Desktop.csproj">
+      <Project>{65dc628f-a640-4111-ab35-3a5652bc1e17}</Project>
+      <Name>osu.Framework.Desktop</Name>
+    </ProjectReference>
+    <ProjectReference Include="..\osu-framework\osu.Framework.Testing\osu.Framework.Testing.csproj">
+      <Project>{007b2356-ab6f-4bd9-96d5-116fc2dce69a}</Project>
+      <Name>osu.Framework.Testing</Name>
+    </ProjectReference>
+    <ProjectReference Include="..\osu-framework\osu.Framework\osu.Framework.csproj">
+      <Project>{c76bf5b3-985e-4d39-95fe-97c9c879b83a}</Project>
+      <Name>osu.Framework</Name>
+    </ProjectReference>
+    <ProjectReference Include="..\osu-resources\osu.Game.Resources\osu.Game.Resources.csproj">
+      <Project>{d9a367c9-4c1a-489f-9b05-a0cea2b53b58}</Project>
+      <Name>osu.Game.Resources</Name>
+    </ProjectReference>
+    <ProjectReference Include="..\osu.Game.Rulesets.Osu\osu.Game.Rulesets.Osu.csproj">
+      <Project>{c92a607b-1fdd-4954-9f92-03ff547d9080}</Project>
+      <Name>osu.Game.Rulesets.Osu</Name>
+    </ProjectReference>
+    <ProjectReference Include="..\osu.Game.Rulesets.Catch\osu.Game.Rulesets.Catch.csproj">
+      <Project>{58f6c80c-1253-4a0e-a465-b8c85ebeadf3}</Project>
+      <Name>osu.Game.Rulesets.Catch</Name>
+    </ProjectReference>
+    <ProjectReference Include="..\osu.Game.Rulesets.Mania\osu.Game.Rulesets.Mania.csproj">
+      <Project>{48f4582b-7687-4621-9cbe-5c24197cb536}</Project>
+      <Name>osu.Game.Rulesets.Mania</Name>
+    </ProjectReference>
+    <ProjectReference Include="..\osu.Game.Rulesets.Taiko\osu.Game.Rulesets.Taiko.csproj">
+      <Project>{f167e17a-7de6-4af5-b920-a5112296c695}</Project>
+      <Name>osu.Game.Rulesets.Taiko</Name>
+    </ProjectReference>
+    <ProjectReference Include="..\osu.Game\osu.Game.csproj">
+      <Project>{0d3fbf8a-7464-4cf7-8c90-3e7886df2d4d}</Project>
+      <Name>osu.Game</Name>
+    </ProjectReference>
+  </ItemGroup>
+  <ItemGroup>
+    <Compile Include="AutomatedVisualTestGame.cs" />
+    <Compile Include="Program.cs" />
+    <Compile Include="Tests\TestCaseChatDisplay.cs" />
+    <Compile Include="Tests\TestCaseBeatmapDetails.cs" />
+    <Compile Include="Tests\TestCaseDrawings.cs" />
+    <Compile Include="Tests\TestCaseGamefield.cs" />
+    <Compile Include="Tests\TestCaseGraph.cs" />
+    <Compile Include="Tests\TestCaseManiaHitObjects.cs" />
+    <Compile Include="Tests\TestCaseManiaPlayfield.cs" />
+    <Compile Include="Tests\TestCaseMenuOverlays.cs" />
+    <Compile Include="Tests\TestCaseMusicController.cs" />
+    <Compile Include="Tests\TestCaseNotificationManager.cs" />
+    <Compile Include="Tests\TestCaseOnScreenDisplay.cs" />
+    <Compile Include="Tests\TestCasePlayer.cs" />
+    <Compile Include="Tests\TestCaseHitObjects.cs" />
+    <Compile Include="Tests\TestCaseKeyCounter.cs" />
+    <Compile Include="Tests\TestCaseMenuButtonSystem.cs" />
+    <Compile Include="Tests\TestCaseReplay.cs" />
+    <Compile Include="Tests\TestCaseResults.cs" />
+    <Compile Include="Tests\TestCaseScoreCounter.cs" />
+    <Compile Include="Tests\TestCaseTabControl.cs" />
+    <Compile Include="Tests\TestCaseTaikoHitObjects.cs" />
+    <Compile Include="Tests\TestCaseTaikoPlayfield.cs" />
+    <Compile Include="Tests\TestCaseTextAwesome.cs" />
+    <Compile Include="Tests\TestCasePlaySongSelect.cs" />
+    <Compile Include="Tests\TestCaseTooltip.cs" />
+    <Compile Include="Tests\TestCaseTwoLayerButton.cs" />
+    <Compile Include="VisualTestGame.cs" />
+    <Compile Include="Platform\TestStorage.cs" />
+    <Compile Include="Tests\TestCaseSettings.cs" />
+    <Compile Include="Tests\TestCaseSongProgress.cs" />
+    <Compile Include="Tests\TestCaseMods.cs" />
+    <Compile Include="Tests\TestCaseDialogOverlay.cs" />
+    <Compile Include="Tests\TestCaseBeatmapOptionsOverlay.cs" />
+    <Compile Include="Tests\TestCaseLeaderboard.cs" />
+    <Compile Include="Beatmaps\TestWorkingBeatmap.cs" />
+    <Compile Include="Tests\TestCaseBeatmapDetailArea.cs" />
+    <Compile Include="Tests\TestCaseDrawableRoom.cs" />
+    <Compile Include="Tests\TestCaseUserPanel.cs" />
+    <Compile Include="Tests\TestCaseDirect.cs" />
+  </ItemGroup>
+  <ItemGroup />
+  <ItemGroup />
+  <ItemGroup />
+  <Import Project="$(MSBuildBinPath)\Microsoft.CSharp.targets" />
+  <!-- To modify your build process, add your task inside one of the targets below and uncomment it.
+       Other similar extension points exist, see Microsoft.Common.targets.
+  <Target Name="BeforeBuild">
+  </Target>
+  <Target Name="AfterBuild">
+  </Target>
+  -->
+  <ProjectExtensions>
+    <VisualStudio>
+    </VisualStudio>
+  </ProjectExtensions>
+  <PropertyGroup>
+    <PreBuildEvent>
+    </PreBuildEvent>
+  </PropertyGroup>
+  <PropertyGroup>
+    <PostBuildEvent>
+    </PostBuildEvent>
+  </PropertyGroup>
 </Project>