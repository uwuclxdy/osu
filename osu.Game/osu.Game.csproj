--- conflicted
+++ resolved
@@ -18,11 +18,8 @@
     </None>
   </ItemGroup>
   <ItemGroup Label="Package References">
-<<<<<<< HEAD
     <PackageReference Include="AutoMapper" Version="10.1.1" />
     <PackageReference Include="Dapper" Version="2.0.78" />
-=======
->>>>>>> 413754ed
     <PackageReference Include="DiffPlex" Version="1.6.3" />
     <PackageReference Include="Humanizer" Version="2.8.26" />
     <PackageReference Include="MessagePack" Version="2.2.85" />
@@ -34,20 +31,12 @@
     <PackageReference Include="Microsoft.Extensions.Configuration.Abstractions" Version="5.0.0" />
     <PackageReference Include="Microsoft.NETCore.Targets" Version="5.0.0" />
     <PackageReference Include="Newtonsoft.Json" Version="12.0.3" />
-<<<<<<< HEAD
-    <PackageReference Include="ppy.osu.Framework" Version="2021.118.0" />
-    <PackageReference Include="ppy.osu.Game.Resources" Version="2020.1202.0" />
-    <PackageReference Include="Realm" Version="10.0.0-beta.5" />
-    <PackageReference Include="Sentry" Version="2.1.8" />
-    <PackageReference Include="SharpCompress" Version="0.26.0" />
-    <PackageReference Include="NUnit" Version="3.12.0" />
-=======
     <PackageReference Include="ppy.osu.Framework" Version="2021.317.0" />
     <PackageReference Include="ppy.osu.Game.Resources" Version="2021.211.1" />
+    <PackageReference Include="Realm" Version="10.1.2" />
     <PackageReference Include="Sentry" Version="3.0.7" />
     <PackageReference Include="SharpCompress" Version="0.28.1" />
     <PackageReference Include="NUnit" Version="3.13.1" />
->>>>>>> 413754ed
     <PackageReference Include="System.ComponentModel.Annotations" Version="5.0.0" />
   </ItemGroup>
 </Project>