// Copyright (c) ppy Pty Ltd <contact@ppy.sh>. Licensed under the MIT Licence.
// See the LICENCE file in the repository root for full licence text.

#nullable disable

using System;
using osu.Framework.Allocation;
using osu.Framework.Audio;
using osu.Framework.Audio.Sample;
using osu.Framework.Bindables;
using osu.Framework.Graphics;
using osu.Framework.Graphics.Shapes;
using osu.Framework.Input.Events;
using osu.Game.Graphics;
using osu.Game.Graphics.Containers;

namespace osu.Game.Overlays.Dialog
{
    public partial class PopupDialogDangerousButton : PopupDialogButton
    {
        private Box progressBox;
        private DangerousConfirmContainer confirmContainer;

        [BackgroundDependencyLoader]
        private void load(OsuColour colours)
        {
            ButtonColour = colours.Red3;

            ColourContainer.Add(progressBox = new Box
            {
                RelativeSizeAxes = Axes.Both,
                Blending = BlendingParameters.Additive,
            });

            AddInternal(confirmContainer = new DangerousConfirmContainer
            {
                Action = () => Action(),
                RelativeSizeAxes = Axes.Both,
            });
        }

        protected override void LoadComplete()
        {
            base.LoadComplete();

            confirmContainer.Progress.BindValueChanged(progress => progressBox.Width = (float)progress.NewValue, true);
        }

        private partial class DangerousConfirmContainer : HoldToConfirmContainer
        {
            public DangerousConfirmContainer()
                : base(isDangerousAction: true)
            {
            }

            private Sample tickSample;
            private Sample confirmSample;
            private double lastTickPlaybackTime;
            private bool mouseDown;

            [BackgroundDependencyLoader]
            private void load(AudioManager audio)
            {
                tickSample = audio.Samples.Get(@"UI/dialog-dangerous-tick");
                confirmSample = audio.Samples.Get(@"UI/dialog-dangerous-select");
            }

            protected override void LoadComplete()
            {
                base.LoadComplete();
                Progress.BindValueChanged(progressChanged, true);
            }

            protected override void Confirm()
            {
                confirmSample?.Play();
                base.Confirm();
            }

            protected override bool OnMouseDown(MouseDownEvent e)
            {
                BeginConfirm();
                mouseDown = true;
                return true;
            }

            protected override void OnMouseUp(MouseUpEvent e)
            {
                if (!e.HasAnyButtonPressed)
                {
                    AbortConfirm();
                    mouseDown = false;
                }
            }

            protected override bool OnHover(HoverEvent e)
            {
                if (mouseDown)
                    BeginConfirm();

                return base.OnHover(e);
            }

            protected override void OnHoverLost(HoverLostEvent e)
            {
                base.OnHoverLost(e);

                if (!mouseDown) return;

                AbortConfirm();
            }

            private void progressChanged(ValueChangedEvent<double> progress)
            {
                lowPassFilter.Cutoff = Math.Max(1, (int)(progress.NewValue * AudioFilter.MAX_LOWPASS_CUTOFF * 0.5));

                if (progress.NewValue < progress.OldValue)
                    return;

<<<<<<< HEAD
=======
                if (Clock.CurrentTime - lastTickPlaybackTime < 30)
                    return;

>>>>>>> 73d71d3d
                var channel = tickSample.GetChannel();

                channel.Frequency.Value = 1 + progress.NewValue * 0.5f;
                channel.Volume.Value = 0.5f + progress.NewValue / 2f;

                channel.Play();

                lastTickPlaybackTime = Clock.CurrentTime;
            }
        }
    }
}<|MERGE_RESOLUTION|>--- conflicted
+++ resolved
@@ -3,7 +3,6 @@
 
 #nullable disable
 
-using System;
 using osu.Framework.Allocation;
 using osu.Framework.Audio;
 using osu.Framework.Audio.Sample;
@@ -112,17 +111,12 @@
 
             private void progressChanged(ValueChangedEvent<double> progress)
             {
-                lowPassFilter.Cutoff = Math.Max(1, (int)(progress.NewValue * AudioFilter.MAX_LOWPASS_CUTOFF * 0.5));
-
                 if (progress.NewValue < progress.OldValue)
                     return;
 
-<<<<<<< HEAD
-=======
                 if (Clock.CurrentTime - lastTickPlaybackTime < 30)
                     return;
 
->>>>>>> 73d71d3d
                 var channel = tickSample.GetChannel();
 
                 channel.Frequency.Value = 1 + progress.NewValue * 0.5f;
