--- conflicted
+++ resolved
@@ -46,13 +46,8 @@
                             {
                                 Anchor = Anchor.Centre,
                                 Origin = Anchor.Centre,
-<<<<<<< HEAD
-                                Texture = textures.Get("Icons/Hexacons/messaging"),
+                                Icon = HexaconsIcons.Social,
                                 Size = new Vector2(24),
-=======
-                                Icon = HexaconsIcons.Social,
-                                Size = new Vector2(18),
->>>>>>> 55df8e81
                             },
                             // Placeholder text
                             new OsuSpriteText
