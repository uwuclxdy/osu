--- conflicted
+++ resolved
@@ -1,4 +1,3 @@
-<<<<<<< HEAD
 ﻿// Copyright (c) 2007-2018 ppy Pty Ltd <contact@ppy.sh>.
 // Licensed under the MIT Licence - https://raw.githubusercontent.com/ppy/osu/master/LICENCE
 
@@ -164,163 +163,4 @@
             }
         }
     }
-}
-=======
-﻿// Copyright (c) 2007-2018 ppy Pty Ltd <contact@ppy.sh>.
-// Licensed under the MIT Licence - https://raw.githubusercontent.com/ppy/osu/master/LICENCE
-
-using OpenTK;
-using osu.Framework.Allocation;
-using osu.Framework.Configuration;
-using osu.Framework.Graphics;
-using osu.Framework.Graphics.Containers;
-using osu.Framework.Graphics.Cursor;
-using osu.Framework.Graphics.Sprites;
-using osu.Framework.Input;
-using osu.Game.Configuration;
-using System;
-using System.Diagnostics;
-using osu.Framework.Graphics.Textures;
-
-namespace osu.Game.Graphics.Cursor
-{
-    public class MenuCursor : CursorContainer
-    {
-        protected override Drawable CreateCursor() => new Cursor();
-
-        private Bindable<bool> cursorRotate;
-        private bool dragging;
-
-        private bool startRotation;
-
-        protected override bool OnMouseMove(InputState state)
-        {
-            if (cursorRotate && dragging)
-            {
-                Debug.Assert(state.Mouse.PositionMouseDown != null);
-
-                // don't start rotating until we're moved a minimum distance away from the mouse down location,
-                // else it can have an annoying effect.
-                // ReSharper disable once PossibleInvalidOperationException
-                startRotation |= Vector2Extensions.Distance(state.Mouse.Position, state.Mouse.PositionMouseDown.Value) > 30;
-
-                if (startRotation)
-                {
-                    Vector2 offset = state.Mouse.Position - state.Mouse.PositionMouseDown.Value;
-                    float degrees = (float)MathHelper.RadiansToDegrees(Math.Atan2(-offset.X, offset.Y)) + 24.3f;
-
-                    // Always rotate in the direction of least distance
-                    float diff = (degrees - ActiveCursor.Rotation) % 360;
-                    if (diff < -180) diff += 360;
-                    if (diff > 180) diff -= 360;
-                    degrees = ActiveCursor.Rotation + diff;
-
-                    ActiveCursor.RotateTo(degrees, 600, Easing.OutQuint);
-                }
-            }
-
-            return base.OnMouseMove(state);
-        }
-
-        protected override bool OnDragStart(InputState state)
-        {
-            dragging = true;
-            return base.OnDragStart(state);
-        }
-
-        protected override bool OnMouseDown(InputState state, MouseDownEventArgs args)
-        {
-            ActiveCursor.Scale = new Vector2(1);
-            ActiveCursor.ScaleTo(0.90f, 800, Easing.OutQuint);
-
-            ((Cursor)ActiveCursor).AdditiveLayer.Alpha = 0;
-            ((Cursor)ActiveCursor).AdditiveLayer.FadeInFromZero(800, Easing.OutQuint);
-            return base.OnMouseDown(state, args);
-        }
-
-        protected override bool OnMouseUp(InputState state, MouseUpEventArgs args)
-        {
-            if (!state.Mouse.HasMainButtonPressed)
-            {
-                dragging = false;
-                startRotation = false;
-
-                ((Cursor)ActiveCursor).AdditiveLayer.FadeOut(500, Easing.OutQuint);
-                ActiveCursor.RotateTo(0, 600 * (1 + Math.Abs(ActiveCursor.Rotation / 720)), Easing.OutElasticHalf);
-                ActiveCursor.ScaleTo(1, 500, Easing.OutElastic);
-            }
-
-            return base.OnMouseUp(state, args);
-        }
-
-        protected override bool OnClick(InputState state)
-        {
-            ((Cursor)ActiveCursor).AdditiveLayer.FadeOutFromOne(500, Easing.OutQuint);
-
-            return base.OnClick(state);
-        }
-
-        protected override void PopIn()
-        {
-            ActiveCursor.FadeTo(1, 250, Easing.OutQuint);
-            ActiveCursor.ScaleTo(1, 400, Easing.OutQuint);
-        }
-
-        protected override void PopOut()
-        {
-            ActiveCursor.FadeTo(0, 250, Easing.OutQuint);
-            ActiveCursor.ScaleTo(0.6f, 250, Easing.In);
-        }
-
-        [BackgroundDependencyLoader]
-        private void load(OsuConfigManager config)
-        {
-            cursorRotate = config.GetBindable<bool>(OsuSetting.CursorRotation);
-        }
-
-        public class Cursor : Container
-        {
-            private Container cursorContainer;
-            private Bindable<double> cursorScale;
-            private const float base_scale = 0.15f;
-
-            public Sprite AdditiveLayer;
-
-            public Cursor()
-            {
-                AutoSizeAxes = Axes.Both;
-            }
-
-            [BackgroundDependencyLoader]
-            private void load(OsuConfigManager config, TextureStore textures, OsuColour colour)
-            {
-                Children = new Drawable[]
-                {
-                    cursorContainer = new Container
-                    {
-                        AutoSizeAxes = Axes.Both,
-                        Children = new Drawable[]
-                        {
-                            new Sprite
-                            {
-                                Texture = textures.Get(@"Cursor/menu-cursor"),
-                            },
-                            AdditiveLayer = new Sprite
-                            {
-                                Blending = BlendingMode.Additive,
-                                Colour = colour.Pink,
-                                Alpha = 0,
-                                Texture = textures.Get(@"Cursor/menu-cursor-additive"),
-                            },
-                        }
-                    }
-                };
-
-                cursorScale = config.GetBindable<double>(OsuSetting.MenuCursorSize);
-                cursorScale.ValueChanged += newScale => cursorContainer.Scale = new Vector2((float)newScale * base_scale);
-                cursorScale.TriggerChange();
-            }
-        }
-    }
-}
->>>>>>> 632befb2
+}