﻿// Copyright (c) ppy Pty Ltd <contact@ppy.sh>. Licensed under the MIT Licence.
// See the LICENCE file in the repository root for full licence text.

using System;
using osu.Framework.Graphics;
using osu.Framework.Graphics.Containers;
using osu.Framework.Graphics.Shapes;
using osu.Framework.Graphics.Sprites;
using osu.Game.Graphics.Sprites;
using osuTK;
using osuTK.Graphics;

namespace osu.Game.Graphics.UserInterface
{
    public abstract class ScreenTitle : CompositeDrawable, IHasAccentColour
    {
        public const float ICON_WIDTH = ICON_SIZE + spacing;

        public const float ICON_SIZE = 30;
        private const float spacing = 6;
        private const int text_offset = 2;

        private SpriteIcon iconSprite;
        private readonly OsuSpriteText titleText, pageText;

        protected IconUsage Icon
        {
            set
            {
                if (iconSprite == null)
                    throw new InvalidOperationException($"Cannot use {nameof(Icon)} with a custom {nameof(CreateIcon)} function.");

                iconSprite.Icon = value;
            }
        }

        protected string Title
        {
            set => titleText.Text = value;
        }

        protected string Section
        {
            set => pageText.Text = value;
        }

        public Color4 AccentColour
        {
            get => pageText.Colour;
            set => pageText.Colour = value;
        }

        protected virtual Drawable CreateIcon() => iconSprite = new SpriteIcon
        {
            Size = new Vector2(ICON_SIZE),
        };

        protected ScreenTitle()
        {
            AutoSizeAxes = Axes.Both;

            InternalChildren = new Drawable[]
            {
                new FillFlowContainer
                {
                    AutoSizeAxes = Axes.Both,
                    Spacing = new Vector2(spacing, 0),
                    Direction = FillDirection.Horizontal,
                    Children = new[]
                    {
                        CreateIcon().With(t =>
                        {
                            t.Anchor = Anchor.Centre;
                            t.Origin = Anchor.Centre;
                        }),
                        titleText = new OsuSpriteText
<<<<<<< HEAD
                        {
                            Anchor = Anchor.Centre,
                            Origin = Anchor.Centre,
                            Font = OsuFont.GetFont(size: 20, weight: FontWeight.Bold),
                            Margin = new MarginPadding { Bottom = text_offset }
                        },
                        new CircularContainer
                        {
                            Anchor = Anchor.Centre,
                            Origin = Anchor.Centre,
                            Masking = true,
                            Size = new Vector2(4),
                            Child = new Box
                            {
                                RelativeSizeAxes = Axes.Both,
                                Colour = Color4.Gray,
                            }
                        },
                        pageText = new OsuSpriteText
                        {
                            Anchor = Anchor.Centre,
                            Origin = Anchor.Centre,
=======
                        {
                            Anchor = Anchor.Centre,
                            Origin = Anchor.Centre,
                            Font = OsuFont.GetFont(size: 20, weight: FontWeight.Bold),
                            Margin = new MarginPadding { Bottom = text_offset }
                        },
                        new Circle
                        {
                            Anchor = Anchor.Centre,
                            Origin = Anchor.Centre,
                            Size = new Vector2(4),
                            Colour = Color4.Gray,
                        },
                        pageText = new OsuSpriteText
                        {
                            Anchor = Anchor.Centre,
                            Origin = Anchor.Centre,
>>>>>>> 66ae9770
                            Font = OsuFont.GetFont(size: 20),
                            Margin = new MarginPadding { Bottom = text_offset }
                        }
                    }
                },
            };
        }
    }
}<|MERGE_RESOLUTION|>--- conflicted
+++ resolved
@@ -74,30 +74,6 @@
                             t.Origin = Anchor.Centre;
                         }),
                         titleText = new OsuSpriteText
-<<<<<<< HEAD
-                        {
-                            Anchor = Anchor.Centre,
-                            Origin = Anchor.Centre,
-                            Font = OsuFont.GetFont(size: 20, weight: FontWeight.Bold),
-                            Margin = new MarginPadding { Bottom = text_offset }
-                        },
-                        new CircularContainer
-                        {
-                            Anchor = Anchor.Centre,
-                            Origin = Anchor.Centre,
-                            Masking = true,
-                            Size = new Vector2(4),
-                            Child = new Box
-                            {
-                                RelativeSizeAxes = Axes.Both,
-                                Colour = Color4.Gray,
-                            }
-                        },
-                        pageText = new OsuSpriteText
-                        {
-                            Anchor = Anchor.Centre,
-                            Origin = Anchor.Centre,
-=======
                         {
                             Anchor = Anchor.Centre,
                             Origin = Anchor.Centre,
@@ -115,7 +91,6 @@
                         {
                             Anchor = Anchor.Centre,
                             Origin = Anchor.Centre,
->>>>>>> 66ae9770
                             Font = OsuFont.GetFont(size: 20),
                             Margin = new MarginPadding { Bottom = text_offset }
                         }
