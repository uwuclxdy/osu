﻿// Copyright (c) 2007-2017 ppy Pty Ltd <contact@ppy.sh>.
// Licensed under the MIT Licence - https://raw.githubusercontent.com/ppy/osu/master/LICENCE

using OpenTK;
using osu.Framework.Allocation;
using osu.Framework.Audio;
using osu.Framework.Audio.Sample;
using osu.Framework.Configuration;
using osu.Framework.Graphics;
using osu.Framework.Graphics.Sprites;
using osu.Framework.Graphics.UserInterface;
using osu.Framework.Input;

namespace osu.Game.Graphics.UserInterface
{
<<<<<<< HEAD
    public class OsuSliderBar<U> : SliderBar<U>, IHasTooltip where U : struct
=======
    public class OsuSliderBar<T> : SliderBar<T> where T : struct
>>>>>>> 84a8d8f0
    {
        private SampleChannel sample;
        private double lastSampleTime;
        private T lastSampleValue;

        private readonly Nub nub;
        private readonly Box leftBox;
        private readonly Box rightBox;

        public string TooltipText
        {
            get
            {
                var bindableDouble = CurrentNumber as BindableNumber<double>;
                if (bindableDouble != null)
                {
                    if (bindableDouble.MaxValue == 1 && bindableDouble.MinValue == 0)
                        return bindableDouble.Value.ToString(@"P0");
                    return bindableDouble.Value.ToString(@"n1");
                }

                var bindableInt = CurrentNumber as BindableNumber<int>;
                if (bindableInt != null)
                    return bindableInt.Value.ToString(@"n0");

                return Current.Value.ToString();
            }
        }

        public OsuSliderBar()
        {
            Height = 12;
            RangePadding = 20;
            Children = new Drawable[]
            {
                leftBox = new Box
                {
                    Height = 2,
                    EdgeSmoothness = new Vector2(0, 0.5f),
                    Position = new Vector2(2, 0),
                    RelativeSizeAxes = Axes.None,
                    Anchor = Anchor.CentreLeft,
                    Origin = Anchor.CentreLeft,
                },
                rightBox = new Box
                {
                    Height = 2,
                    EdgeSmoothness = new Vector2(0, 0.5f),
                    Position = new Vector2(-2, 0),
                    RelativeSizeAxes = Axes.None,
                    Anchor = Anchor.CentreRight,
                    Origin = Anchor.CentreRight,
                    Alpha = 0.5f,
                },
                nub = new Nub
                {
                    Origin = Anchor.TopCentre,
                    Expanded = true,
                }
            };
        }

        [BackgroundDependencyLoader]
        private void load(AudioManager audio, OsuColour colours)
        {
            sample = audio.Sample.Get(@"Sliderbar/sliderbar");
            leftBox.Colour = colours.Pink;
            rightBox.Colour = colours.Pink;
        }

        protected override bool OnHover(InputState state)
        {
            nub.Glowing = true;
            return base.OnHover(state);
        }

        protected override void OnHoverLost(InputState state)
        {
            nub.Glowing = false;
            base.OnHoverLost(state);
        }

        protected override void OnUserChange()
        {
            base.OnUserChange();
            playSample();
        }

        private void playSample()
        {
            if (Clock == null || Clock.CurrentTime - lastSampleTime <= 50)
                return;

            if (Current.Value.Equals(lastSampleValue))
                return;

            lastSampleValue = Current.Value;

            lastSampleTime = Clock.CurrentTime;
            sample.Frequency.Value = 1 + NormalizedValue * 0.2f;

            if (NormalizedValue == 0)
                sample.Frequency.Value -= 0.4f;
            else if (NormalizedValue == 1)
                sample.Frequency.Value += 0.4f;

            sample.Play();
        }

        protected override bool OnMouseDown(InputState state, MouseDownEventArgs args)
        {
            nub.Current.Value = true;
            return base.OnMouseDown(state, args);
        }

        protected override bool OnMouseUp(InputState state, MouseUpEventArgs args)
        {
            nub.Current.Value = false;
            return base.OnMouseUp(state, args);
        }

        protected override void UpdateAfterChildren()
        {
            base.UpdateAfterChildren();
            leftBox.Scale = new Vector2(MathHelper.Clamp(
                nub.DrawPosition.X - nub.DrawWidth / 2, 0, DrawWidth), 1);
            rightBox.Scale = new Vector2(MathHelper.Clamp(
                DrawWidth - nub.DrawPosition.X - nub.DrawWidth / 2, 0, DrawWidth), 1);
        }

        protected override void UpdateValue(float value)
        {
            nub.MoveToX(RangePadding + UsableWidth * value, 250, EasingTypes.OutQuint);
        }
    }
}
<|MERGE_RESOLUTION|>--- conflicted
+++ resolved
@@ -1,156 +1,152 @@
-﻿// Copyright (c) 2007-2017 ppy Pty Ltd <contact@ppy.sh>.
-// Licensed under the MIT Licence - https://raw.githubusercontent.com/ppy/osu/master/LICENCE
-
-using OpenTK;
-using osu.Framework.Allocation;
-using osu.Framework.Audio;
-using osu.Framework.Audio.Sample;
-using osu.Framework.Configuration;
-using osu.Framework.Graphics;
-using osu.Framework.Graphics.Sprites;
-using osu.Framework.Graphics.UserInterface;
-using osu.Framework.Input;
-
-namespace osu.Game.Graphics.UserInterface
-{
-<<<<<<< HEAD
-    public class OsuSliderBar<U> : SliderBar<U>, IHasTooltip where U : struct
-=======
-    public class OsuSliderBar<T> : SliderBar<T> where T : struct
->>>>>>> 84a8d8f0
-    {
-        private SampleChannel sample;
-        private double lastSampleTime;
-        private T lastSampleValue;
-
-        private readonly Nub nub;
-        private readonly Box leftBox;
-        private readonly Box rightBox;
-
-        public string TooltipText
-        {
-            get
-            {
-                var bindableDouble = CurrentNumber as BindableNumber<double>;
-                if (bindableDouble != null)
-                {
-                    if (bindableDouble.MaxValue == 1 && bindableDouble.MinValue == 0)
-                        return bindableDouble.Value.ToString(@"P0");
-                    return bindableDouble.Value.ToString(@"n1");
-                }
-
-                var bindableInt = CurrentNumber as BindableNumber<int>;
-                if (bindableInt != null)
-                    return bindableInt.Value.ToString(@"n0");
-
-                return Current.Value.ToString();
-            }
-        }
-
-        public OsuSliderBar()
-        {
-            Height = 12;
-            RangePadding = 20;
-            Children = new Drawable[]
-            {
-                leftBox = new Box
-                {
-                    Height = 2,
-                    EdgeSmoothness = new Vector2(0, 0.5f),
-                    Position = new Vector2(2, 0),
-                    RelativeSizeAxes = Axes.None,
-                    Anchor = Anchor.CentreLeft,
-                    Origin = Anchor.CentreLeft,
-                },
-                rightBox = new Box
-                {
-                    Height = 2,
-                    EdgeSmoothness = new Vector2(0, 0.5f),
-                    Position = new Vector2(-2, 0),
-                    RelativeSizeAxes = Axes.None,
-                    Anchor = Anchor.CentreRight,
-                    Origin = Anchor.CentreRight,
-                    Alpha = 0.5f,
-                },
-                nub = new Nub
-                {
-                    Origin = Anchor.TopCentre,
-                    Expanded = true,
-                }
-            };
-        }
-
-        [BackgroundDependencyLoader]
-        private void load(AudioManager audio, OsuColour colours)
-        {
-            sample = audio.Sample.Get(@"Sliderbar/sliderbar");
-            leftBox.Colour = colours.Pink;
-            rightBox.Colour = colours.Pink;
-        }
-
-        protected override bool OnHover(InputState state)
-        {
-            nub.Glowing = true;
-            return base.OnHover(state);
-        }
-
-        protected override void OnHoverLost(InputState state)
-        {
-            nub.Glowing = false;
-            base.OnHoverLost(state);
-        }
-
-        protected override void OnUserChange()
-        {
-            base.OnUserChange();
-            playSample();
-        }
-
-        private void playSample()
-        {
-            if (Clock == null || Clock.CurrentTime - lastSampleTime <= 50)
-                return;
-
-            if (Current.Value.Equals(lastSampleValue))
-                return;
-
-            lastSampleValue = Current.Value;
-
-            lastSampleTime = Clock.CurrentTime;
-            sample.Frequency.Value = 1 + NormalizedValue * 0.2f;
-
-            if (NormalizedValue == 0)
-                sample.Frequency.Value -= 0.4f;
-            else if (NormalizedValue == 1)
-                sample.Frequency.Value += 0.4f;
-
-            sample.Play();
-        }
-
-        protected override bool OnMouseDown(InputState state, MouseDownEventArgs args)
-        {
-            nub.Current.Value = true;
-            return base.OnMouseDown(state, args);
-        }
-
-        protected override bool OnMouseUp(InputState state, MouseUpEventArgs args)
-        {
-            nub.Current.Value = false;
-            return base.OnMouseUp(state, args);
-        }
-
-        protected override void UpdateAfterChildren()
-        {
-            base.UpdateAfterChildren();
-            leftBox.Scale = new Vector2(MathHelper.Clamp(
-                nub.DrawPosition.X - nub.DrawWidth / 2, 0, DrawWidth), 1);
-            rightBox.Scale = new Vector2(MathHelper.Clamp(
-                DrawWidth - nub.DrawPosition.X - nub.DrawWidth / 2, 0, DrawWidth), 1);
-        }
-
-        protected override void UpdateValue(float value)
-        {
-            nub.MoveToX(RangePadding + UsableWidth * value, 250, EasingTypes.OutQuint);
-        }
-    }
-}
+﻿// Copyright (c) 2007-2017 ppy Pty Ltd <contact@ppy.sh>.
+// Licensed under the MIT Licence - https://raw.githubusercontent.com/ppy/osu/master/LICENCE
+
+using OpenTK;
+using osu.Framework.Allocation;
+using osu.Framework.Audio;
+using osu.Framework.Audio.Sample;
+using osu.Framework.Configuration;
+using osu.Framework.Graphics;
+using osu.Framework.Graphics.Sprites;
+using osu.Framework.Graphics.UserInterface;
+using osu.Framework.Input;
+
+namespace osu.Game.Graphics.UserInterface
+{
+    public class OsuSliderBar<T> : SliderBar<T>, IHasTooltip where T : struct
+    {
+        private SampleChannel sample;
+        private double lastSampleTime;
+        private T lastSampleValue;
+
+        private readonly Nub nub;
+        private readonly Box leftBox;
+        private readonly Box rightBox;
+
+        public string TooltipText
+        {
+            get
+            {
+                var bindableDouble = CurrentNumber as BindableNumber<double>;
+                if (bindableDouble != null)
+                {
+                    if (bindableDouble.MaxValue == 1 && bindableDouble.MinValue == 0)
+                        return bindableDouble.Value.ToString(@"P0");
+                    return bindableDouble.Value.ToString(@"n1");
+                }
+
+                var bindableInt = CurrentNumber as BindableNumber<int>;
+                if (bindableInt != null)
+                    return bindableInt.Value.ToString(@"n0");
+
+                return Current.Value.ToString();
+            }
+        }
+
+        public OsuSliderBar()
+        {
+            Height = 12;
+            RangePadding = 20;
+            Children = new Drawable[]
+            {
+                leftBox = new Box
+                {
+                    Height = 2,
+                    EdgeSmoothness = new Vector2(0, 0.5f),
+                    Position = new Vector2(2, 0),
+                    RelativeSizeAxes = Axes.None,
+                    Anchor = Anchor.CentreLeft,
+                    Origin = Anchor.CentreLeft,
+                },
+                rightBox = new Box
+                {
+                    Height = 2,
+                    EdgeSmoothness = new Vector2(0, 0.5f),
+                    Position = new Vector2(-2, 0),
+                    RelativeSizeAxes = Axes.None,
+                    Anchor = Anchor.CentreRight,
+                    Origin = Anchor.CentreRight,
+                    Alpha = 0.5f,
+                },
+                nub = new Nub
+                {
+                    Origin = Anchor.TopCentre,
+                    Expanded = true,
+                }
+            };
+        }
+
+        [BackgroundDependencyLoader]
+        private void load(AudioManager audio, OsuColour colours)
+        {
+            sample = audio.Sample.Get(@"Sliderbar/sliderbar");
+            leftBox.Colour = colours.Pink;
+            rightBox.Colour = colours.Pink;
+        }
+
+        protected override bool OnHover(InputState state)
+        {
+            nub.Glowing = true;
+            return base.OnHover(state);
+        }
+
+        protected override void OnHoverLost(InputState state)
+        {
+            nub.Glowing = false;
+            base.OnHoverLost(state);
+        }
+
+        protected override void OnUserChange()
+        {
+            base.OnUserChange();
+            playSample();
+        }
+
+        private void playSample()
+        {
+            if (Clock == null || Clock.CurrentTime - lastSampleTime <= 50)
+                return;
+
+            if (Current.Value.Equals(lastSampleValue))
+                return;
+
+            lastSampleValue = Current.Value;
+
+            lastSampleTime = Clock.CurrentTime;
+            sample.Frequency.Value = 1 + NormalizedValue * 0.2f;
+
+            if (NormalizedValue == 0)
+                sample.Frequency.Value -= 0.4f;
+            else if (NormalizedValue == 1)
+                sample.Frequency.Value += 0.4f;
+
+            sample.Play();
+        }
+
+        protected override bool OnMouseDown(InputState state, MouseDownEventArgs args)
+        {
+            nub.Current.Value = true;
+            return base.OnMouseDown(state, args);
+        }
+
+        protected override bool OnMouseUp(InputState state, MouseUpEventArgs args)
+        {
+            nub.Current.Value = false;
+            return base.OnMouseUp(state, args);
+        }
+
+        protected override void UpdateAfterChildren()
+        {
+            base.UpdateAfterChildren();
+            leftBox.Scale = new Vector2(MathHelper.Clamp(
+                nub.DrawPosition.X - nub.DrawWidth / 2, 0, DrawWidth), 1);
+            rightBox.Scale = new Vector2(MathHelper.Clamp(
+                DrawWidth - nub.DrawPosition.X - nub.DrawWidth / 2, 0, DrawWidth), 1);
+        }
+
+        protected override void UpdateValue(float value)
+        {
+            nub.MoveToX(RangePadding + UsableWidth * value, 250, EasingTypes.OutQuint);
+        }
+    }
+}