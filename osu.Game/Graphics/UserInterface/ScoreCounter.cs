﻿// Copyright (c) ppy Pty Ltd <contact@ppy.sh>. Licensed under the MIT Licence.
// See the LICENCE file in the repository root for full licence text.

using osu.Framework.Allocation;
using osu.Framework.Graphics;
using osu.Game.Graphics.Sprites;

namespace osu.Game.Graphics.UserInterface
{
    public class ScoreCounter : RollingCounter<double>
    {
        protected override double RollingDuration => 1000;
        protected override Easing RollingEasing => Easing.Out;

        public bool UseCommaSeparator;

        /// <summary>
        /// How many leading zeroes the counter has.
        /// </summary>
        public uint LeadingZeroes { get; }

        /// <summary>
        /// Displays score.
        /// </summary>
        /// <param name="leading">How many leading zeroes the counter will have.</param>
        public ScoreCounter(uint leading = 0)
        {
            LeadingZeroes = leading;
        }

        [BackgroundDependencyLoader]
        private void load(OsuColour colours) => Colour = colours.BlueLighter;

        protected override double GetProportionalDuration(double currentValue, double newValue)
        {
            return currentValue > newValue ? currentValue - newValue : newValue - currentValue;
        }

        protected override string FormatCount(double count)
        {
            string format = new string('0', (int)LeadingZeroes);

            if (UseCommaSeparator)
            {
                for (int i = format.Length - 3; i > 0; i -= 3)
                    format = format.Insert(i, @",");
            }

            return ((long)count).ToString(format);
        }

        protected override OsuSpriteText CreateSpriteText()
<<<<<<< HEAD
        {
            var spriteText = base.CreateSpriteText();
            spriteText.Font = spriteText.Font.With(fixedWidth: true);
            return spriteText;
        }
=======
            => base.CreateSpriteText().With(s => s.Font = s.Font.With(fixedWidth: true));
>>>>>>> 0295ae29

        public override void Increment(double amount)
        {
            Current.Value += amount;
        }
    }
}<|MERGE_RESOLUTION|>--- conflicted
+++ resolved
@@ -50,15 +50,7 @@
         }
 
         protected override OsuSpriteText CreateSpriteText()
-<<<<<<< HEAD
-        {
-            var spriteText = base.CreateSpriteText();
-            spriteText.Font = spriteText.Font.With(fixedWidth: true);
-            return spriteText;
-        }
-=======
             => base.CreateSpriteText().With(s => s.Font = s.Font.With(fixedWidth: true));
->>>>>>> 0295ae29
 
         public override void Increment(double amount)
         {
