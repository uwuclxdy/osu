--- conflicted
+++ resolved
@@ -7,11 +7,7 @@
 using osu.Framework.Allocation;
 using osu.Framework.Graphics.Sprites;
 using System.Collections.Generic;
-<<<<<<< HEAD
-=======
 using osu.Framework.Logging;
-using osu.Framework.Platform;
->>>>>>> 974873f5
 using osu.Game.Overlays;
 using osu.Game.Overlays.Notifications;
 
@@ -29,19 +25,11 @@
         private Action showNotImplementedError;
 
         [BackgroundDependencyLoader(true)]
-<<<<<<< HEAD
-        private void load(OsuGame game, NotificationOverlay notifications)
+        private void load(OsuGame game, NotificationOverlay notifications, ChannelManager channelManager)
         {
             // will be null in tests
             this.game = game;
-=======
-        private void load(OsuGame game, NotificationOverlay notifications, GameHost host, ChannelManager channelManager)
-        {
-            // will be null in tests
-            this.game = game;
-            this.host = host;
             this.channelManager = channelManager;
->>>>>>> 974873f5
 
             showNotImplementedError = () => notifications?.Post(new SimpleNotification
             {
