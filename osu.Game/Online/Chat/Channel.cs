--- conflicted
+++ resolved
@@ -48,11 +48,6 @@
         public event Action<Message> MessageRemoved;
 
         /// <summary>
-        /// Signalles if the current user joined this channel or not. Defaults to false.
-        /// </summary>
-        public readonly Bindable<bool> Joined = new Bindable<bool>();
-
-        /// <summary>
         /// Signalles whether the channels target is a private channel or public channel.
         /// </summary>
         public TargetType Target { get; protected set; }
@@ -71,24 +66,17 @@
         public ChannelType Type;
 
         [JsonProperty(@"channel_id")]
-<<<<<<< HEAD
         public long Id;
-=======
-        public int Id;
 
         [JsonProperty(@"last_message_id")]
         public long? LastMessageId;
 
-        public readonly SortedList<Message> Messages = new SortedList<Message>(Comparer<Message>.Default);
-
-        private readonly List<LocalEchoMessage> pendingMessages = new List<LocalEchoMessage>();
-
+        /// <summary>
+        /// Signalles if the current user joined this channel or not. Defaults to false.
+        /// </summary>
         public Bindable<bool> Joined = new Bindable<bool>();
 
-        public bool ReadOnly => false;
-
         public const int MAX_HISTORY = 300;
->>>>>>> 27a794f1
 
         [JsonConstructor]
         public Channel()
@@ -107,15 +95,12 @@
             NewMessagesArrived?.Invoke(new[] { message });
         }
 
-<<<<<<< HEAD
+        public bool MessagesLoaded { get; private set; }
+
         /// <summary>
         /// Adds new messages to the channel and purges old messages. Triggers the <see cref="NewMessagesArrived"/> event.
         /// </summary>
         /// <param name="messages"></param>
-=======
-        public bool MessagesLoaded { get; private set; }
-
->>>>>>> 27a794f1
         public void AddNewMessages(params Message[] messages)
         {
             messages = messages.Except(Messages).ToArray();
