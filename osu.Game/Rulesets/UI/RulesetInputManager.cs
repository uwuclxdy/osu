--- conflicted
+++ resolved
@@ -25,14 +25,12 @@
     public abstract class RulesetInputManager<T> : PassThroughInputManager, ICanAttachKeyCounter, IHasReplayHandler, IHasRecordingHandler
         where T : struct
     {
-<<<<<<< HEAD
+        public readonly KeyBindingContainer<T> KeyBindingContainer;
+
         private readonly Ruleset ruleset;
 
         [Resolved(CanBeNull = true)]
         private ScoreProcessor scoreProcessor { get; set; }
-=======
-        public readonly KeyBindingContainer<T> KeyBindingContainer;
->>>>>>> aa492270
 
         private ReplayRecorder recorder;
 
