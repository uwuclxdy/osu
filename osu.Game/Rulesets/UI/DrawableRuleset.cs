// Copyright (c) ppy Pty Ltd <contact@ppy.sh>. Licensed under the MIT Licence.
// See the LICENCE file in the repository root for full licence text.

using osu.Framework.Allocation;
using osu.Framework.Graphics;
using osu.Framework.Graphics.Containers;
using osu.Game.Beatmaps;
using osu.Game.Rulesets.Judgements;
using osu.Game.Rulesets.Mods;
using osu.Game.Rulesets.Objects;
using osu.Game.Rulesets.Objects.Drawables;
using System;
using System.Collections.Generic;
using System.Linq;
using System.Threading;
using JetBrains.Annotations;
using osu.Framework.Bindables;
using osu.Framework.Graphics.Cursor;
using osu.Framework.Input;
using osu.Framework.Input.Events;
using osu.Game.Configuration;
using osu.Game.Graphics.Cursor;
using osu.Game.Input.Handlers;
using osu.Game.Overlays;
using osu.Game.Replays;
using osu.Game.Rulesets.Configuration;
using osu.Game.Rulesets.Scoring;
using osu.Game.Scoring;
using osu.Game.Screens.Play;
using osuTK;

namespace osu.Game.Rulesets.UI
{
    /// <summary>
    /// Displays an interactive ruleset gameplay instance.
    /// </summary>
    /// <typeparam name="TObject">The type of HitObject contained by this DrawableRuleset.</typeparam>
    public abstract class DrawableRuleset<TObject> : DrawableRuleset, IProvideCursor, ICanAttachKeyCounter
        where TObject : HitObject
    {
        public override event Action<JudgementResult> NewResult;
        public override event Action<JudgementResult> RevertResult;

        /// <summary>
        /// The selected variant.
        /// </summary>
        public virtual int Variant => 0;

        /// <summary>
        /// The key conversion input manager for this DrawableRuleset.
        /// </summary>
        public PassThroughInputManager KeyBindingInputManager;

        public override double GameplayStartTime => Objects.FirstOrDefault()?.StartTime - 2000 ?? 0;

        private readonly Lazy<Playfield> playfield;

        /// <summary>
        /// The playfield.
        /// </summary>
        public override Playfield Playfield => playfield.Value;

        public override Container Overlays { get; } = new Container { RelativeSizeAxes = Axes.Both };

        public override Container FrameStableComponents { get; } = new Container { RelativeSizeAxes = Axes.Both };

        public override IFrameStableClock FrameStableClock => frameStabilityContainer.FrameStableClock;

        private bool frameStablePlayback = true;

        /// <summary>
        /// Whether to enable frame-stable playback.
        /// </summary>
        internal bool FrameStablePlayback
        {
            get => frameStablePlayback;
            set
            {
                frameStablePlayback = value;
                if (frameStabilityContainer != null)
                    frameStabilityContainer.FrameStablePlayback = value;
            }
        }

        /// <summary>
        /// The beatmap.
        /// </summary>
        public readonly Beatmap<TObject> Beatmap;

        public override IEnumerable<HitObject> Objects => Beatmap.HitObjects;

        protected IRulesetConfigManager Config { get; private set; }

        [Cached(typeof(IReadOnlyList<Mod>))]
        protected override IReadOnlyList<Mod> Mods { get; }

        private FrameStabilityContainer frameStabilityContainer;

        private OnScreenDisplay onScreenDisplay;

        private DrawableRulesetDependencies dependencies;

        /// <summary>
        /// Creates a ruleset visualisation for the provided ruleset and beatmap.
        /// </summary>
        /// <param name="ruleset">The ruleset being represented.</param>
        /// <param name="beatmap">The beatmap to create the hit renderer for.</param>
        /// <param name="mods">The <see cref="Mod"/>s to apply.</param>
        protected DrawableRuleset(Ruleset ruleset, IBeatmap beatmap, IReadOnlyList<Mod> mods = null)
            : base(ruleset)
        {
            if (beatmap == null)
                throw new ArgumentNullException(nameof(beatmap), "Beatmap cannot be null.");

            if (!(beatmap is Beatmap<TObject> tBeatmap))
                throw new ArgumentException($"{GetType()} expected the beatmap to contain hitobjects of type {typeof(TObject)}.", nameof(beatmap));

            Beatmap = tBeatmap;
            Mods = mods?.ToArray() ?? Array.Empty<Mod>();

            RelativeSizeAxes = Axes.Both;

            KeyBindingInputManager = CreateInputManager();
            playfield = new Lazy<Playfield>(() => CreatePlayfield().With(p =>
            {
                p.NewResult += (_, r) => NewResult?.Invoke(r);
                p.RevertResult += (_, r) => RevertResult?.Invoke(r);
            }));

            IsPaused.ValueChanged += paused =>
            {
                if (HasReplayLoaded.Value)
                    return;

                KeyBindingInputManager.UseParentInput = !paused.NewValue;
            };
        }

        protected override IReadOnlyDependencyContainer CreateChildDependencies(IReadOnlyDependencyContainer parent)
        {
            dependencies = new DrawableRulesetDependencies(Ruleset, base.CreateChildDependencies(parent));

            Config = dependencies.RulesetConfigManager;

            onScreenDisplay = dependencies.Get<OnScreenDisplay>();
            if (Config != null)
                onScreenDisplay?.BeginTracking(this, Config);

            return dependencies;
        }

        public virtual PlayfieldAdjustmentContainer CreatePlayfieldAdjustmentContainer() => new PlayfieldAdjustmentContainer();

        [Resolved]
        private OsuConfigManager config { get; set; }

        [BackgroundDependencyLoader]
        private void load(CancellationToken? cancellationToken)
        {
            InternalChildren = new Drawable[]
            {
                frameStabilityContainer = new FrameStabilityContainer(GameplayStartTime)
                {
                    FrameStablePlayback = FrameStablePlayback,
                    Children = new Drawable[]
                    {
                        FrameStableComponents,
                        KeyBindingInputManager
                            .WithChild(CreatePlayfieldAdjustmentContainer()
                                .WithChild(Playfield)
                            ),
                        Overlays,
                    }
                },
            };

            if ((ResumeOverlay = CreateResumeOverlay()) != null)
            {
                AddInternal(CreateInputManager()
                    .WithChild(CreatePlayfieldAdjustmentContainer()
                        .WithChild(ResumeOverlay)));
            }

            RegenerateAutoplay();

            loadObjects(cancellationToken ?? default);
        }

        public void RegenerateAutoplay()
        {
            // for now this is applying mods which aren't just autoplay.
            // we'll need to reconsider this flow in the future.
            applyRulesetMods(Mods, config);
        }

        /// <summary>
        /// Creates and adds drawable representations of hit objects to the play field.
        /// </summary>
        private void loadObjects(CancellationToken cancellationToken)
        {
            foreach (TObject h in Beatmap.HitObjects)
            {
                cancellationToken.ThrowIfCancellationRequested();
                AddHitObject(h);
            }

            cancellationToken.ThrowIfCancellationRequested();

            Playfield.PostProcess();

            foreach (var mod in Mods.OfType<IApplicableToDrawableHitObjects>())
                mod.ApplyToDrawableHitObjects(Playfield.AllHitObjects);
        }

        public override void RequestResume(Action continueResume)
        {
            if (ResumeOverlay != null && (Cursor == null || (Cursor.LastFrameState == Visibility.Visible && Contains(Cursor.ActiveCursor.ScreenSpaceDrawQuad.Centre))))
            {
                ResumeOverlay.GameplayCursor = Cursor;
                ResumeOverlay.ResumeAction = continueResume;
                ResumeOverlay.Show();
            }
            else
                continueResume();
        }

        public override void CancelResume()
        {
            // called if the user pauses while the resume overlay is open
            ResumeOverlay?.Hide();
        }

        /// <summary>
        /// Adds a <see cref="HitObject"/> to this <see cref="DrawableRuleset"/>.
        /// </summary>
        /// <remarks>
        /// This does not add the <see cref="HitObject"/> to the beatmap.
        /// </remarks>
        /// <param name="hitObject">The <see cref="HitObject"/> to add.</param>
        public void AddHitObject(TObject hitObject)
        {
            var drawableRepresentation = CreateDrawableRepresentation(hitObject);

            // If a drawable representation exists, use it, otherwise assume the hitobject is being pooled.
            if (drawableRepresentation != null)
                Playfield.Add(drawableRepresentation);
            else
                Playfield.Add(hitObject);
        }

        /// <summary>
        /// Removes a <see cref="HitObject"/> from this <see cref="DrawableRuleset"/>.
        /// </summary>
        /// <remarks>
        /// This does not remove the <see cref="HitObject"/> from the beatmap.
        /// </remarks>
        /// <param name="hitObject">The <see cref="HitObject"/> to remove.</param>
        public bool RemoveHitObject(TObject hitObject)
        {
            if (Playfield.Remove(hitObject))
                return true;

            // If the entry was not removed from the playfield, assume the hitobject is not being pooled and attempt a direct drawable removal.
            var drawableObject = Playfield.AllHitObjects.SingleOrDefault(d => d.HitObject == hitObject);
            if (drawableObject != null)
                return Playfield.Remove(drawableObject);

            return false;
        }

        public override void SetRecordTarget(Replay recordingReplay)
        {
            if (!(KeyBindingInputManager is IHasRecordingHandler recordingInputManager))
                throw new InvalidOperationException($"A {nameof(KeyBindingInputManager)} which supports recording is not available");

            var recorder = CreateReplayRecorder(recordingReplay);

            if (recorder == null)
                return;

            recorder.ScreenSpaceToGamefield = Playfield.ScreenSpaceToGamefield;

            recordingInputManager.Recorder = recorder;
        }

        public override void SetReplayScore(Score replayScore)
        {
            if (!(KeyBindingInputManager is IHasReplayHandler replayInputManager))
                throw new InvalidOperationException($"A {nameof(KeyBindingInputManager)} which supports replay loading is not available");

            var handler = (ReplayScore = replayScore) != null ? CreateReplayInputHandler(replayScore.Replay) : null;

            replayInputManager.ReplayInputHandler = handler;
            frameStabilityContainer.ReplayInputHandler = handler;

            HasReplayLoaded.Value = replayInputManager.ReplayInputHandler != null;

            if (replayInputManager.ReplayInputHandler != null)
                replayInputManager.ReplayInputHandler.GamefieldToScreenSpace = Playfield.GamefieldToScreenSpace;

            if (!ProvidingUserCursor)
            {
                // The cursor is hidden by default (see Playfield.load()), but should be shown when there's a replay
                Playfield.Cursor?.Show();
            }
        }

        /// <summary>
        /// Creates a <see cref="DrawableHitObject{TObject}"/> to represent a <see cref="HitObject"/>.
        /// </summary>
        /// <remarks>
        /// If this method returns <c>null</c>, then this <see cref="DrawableRuleset"/> will assume the requested <see cref="HitObject"/> type is being pooled inside the <see cref="Playfield"/>,
        /// and will instead attempt to retrieve the <see cref="DrawableHitObject"/>s at the point they should become alive via pools registered in the <see cref="Playfield"/>.
        /// </remarks>
        /// <param name="h">The <see cref="HitObject"/> to represent.</param>
        /// <returns>The representing <see cref="DrawableHitObject{TObject}"/>.</returns>
        public abstract DrawableHitObject<TObject> CreateDrawableRepresentation(TObject h);

        public void Attach(KeyCounterDisplay keyCounter) =>
            (KeyBindingInputManager as ICanAttachKeyCounter)?.Attach(keyCounter);

        /// <summary>
        /// Creates a key conversion input manager. An exception will be thrown if a valid <see cref="RulesetInputManager{T}"/> is not returned.
        /// </summary>
        /// <returns>The input manager.</returns>
        protected abstract PassThroughInputManager CreateInputManager();

        protected virtual ReplayInputHandler CreateReplayInputHandler(Replay replay) => null;

        protected virtual ReplayRecorder CreateReplayRecorder(Replay replay) => null;

        /// <summary>
        /// Creates a Playfield.
        /// </summary>
        /// <returns>The Playfield.</returns>
        protected abstract Playfield CreatePlayfield();

        /// <summary>
        /// Applies the active mods to this DrawableRuleset.
        /// </summary>
        /// <param name="mods">The <see cref="Mod"/>s to apply.</param>
        /// <param name="config">The <see cref="OsuConfigManager"/> to apply.</param>
        private void applyRulesetMods(IReadOnlyList<Mod> mods, OsuConfigManager config)
        {
            if (mods == null)
                return;

            foreach (var mod in mods.OfType<IApplicableToDrawableRuleset<TObject>>())
                mod.ApplyToDrawableRuleset(this);

            foreach (var mod in mods.OfType<IReadFromConfig>())
                mod.ReadFromConfig(config);
        }

        #region IProvideCursor

        protected override bool OnHover(HoverEvent e) => true; // required for IProvideCursor

        // only show the cursor when within the playfield, by default.
        public override bool ReceivePositionalInputAt(Vector2 screenSpacePos) => Playfield.ReceivePositionalInputAt(screenSpacePos);

        CursorContainer IProvideCursor.Cursor => Playfield.Cursor;

        public override GameplayCursorContainer Cursor => Playfield.Cursor;

        public bool ProvidingUserCursor => Playfield.Cursor != null && !HasReplayLoaded.Value;

        #endregion

        protected override void Dispose(bool isDisposing)
        {
            base.Dispose(isDisposing);

            if (Config != null)
            {
                onScreenDisplay?.StopTracking(this, Config);
                Config = null;
            }

            // Dispose the components created by this dependency container.
            dependencies?.Dispose();
        }
    }

    /// <summary>
    /// Displays an interactive ruleset gameplay instance.
    /// <remarks>
    /// This type is required only for adding non-generic type to the draw hierarchy.
    /// </remarks>
    /// </summary>
    [Cached(typeof(DrawableRuleset))]
    public abstract class DrawableRuleset : CompositeDrawable
    {
        /// <summary>
        /// Invoked when a <see cref="JudgementResult"/> has been applied by a <see cref="DrawableHitObject"/>.
        /// </summary>
        public abstract event Action<JudgementResult> NewResult;

        /// <summary>
        /// Invoked when a <see cref="JudgementResult"/> is being reverted by a <see cref="DrawableHitObject"/>.
        /// </summary>
        public abstract event Action<JudgementResult> RevertResult;

        /// <summary>
        /// Whether a replay is currently loaded.
        /// </summary>
        public readonly BindableBool HasReplayLoaded = new BindableBool();

        /// <summary>
        /// Whether the game is paused. Used to block user input.
        /// </summary>
        public readonly BindableBool IsPaused = new BindableBool();

        /// <summary>
        /// The playfield.
        /// </summary>
        public abstract Playfield Playfield { get; }

        /// <summary>
        /// Content to be placed above hitobjects. Will be affected by frame stability.
        /// </summary>
        public abstract Container Overlays { get; }

        /// <summary>
        /// Components to be run potentially multiple times in line with frame-stable gameplay.
        /// </summary>
        public abstract Container FrameStableComponents { get; }

        /// <summary>
        /// The frame-stable clock which is being used for playfield display.
        /// </summary>
        public abstract IFrameStableClock FrameStableClock { get; }

        /// <summary>
        /// The mods which are to be applied.
        /// </summary>
        protected abstract IReadOnlyList<Mod> Mods { get; }

        /// <summary>~
        /// The associated ruleset.
        /// </summary>
        public readonly Ruleset Ruleset;

        /// <summary>
        /// Creates a ruleset visualisation for the provided ruleset.
        /// </summary>
        /// <param name="ruleset">The ruleset.</param>
        internal DrawableRuleset(Ruleset ruleset)
        {
            Ruleset = ruleset;
        }

        /// <summary>
        /// All the converted hit objects contained by this hit renderer.
        /// </summary>
        public abstract IEnumerable<HitObject> Objects { get; }

        /// <summary>
        /// The point in time at which gameplay starts, including any required lead-in for display purposes.
        /// Defaults to two seconds before the first <see cref="HitObject"/>. Override as necessary.
        /// </summary>
        public abstract double GameplayStartTime { get; }

        /// <summary>
        /// The currently loaded replay. Usually null in the case of a local player.
        /// </summary>
        public Score ReplayScore { get; protected set; }

        /// <summary>
        /// The cursor being displayed by the <see cref="Playfield"/>. May be null if no cursor is provided.
        /// </summary>
        public abstract GameplayCursorContainer Cursor { get; }

        /// <summary>
        /// An optional overlay used when resuming gameplay from a paused state.
        /// </summary>
        public ResumeOverlay ResumeOverlay { get; protected set; }

        /// <summary>
        /// Returns first available <see cref="HitWindows"/> provided by a <see cref="HitObject"/>.
        /// </summary>
        [CanBeNull]
        public HitWindows FirstAvailableHitWindows
        {
            get
            {
                foreach (var h in Objects)
                {
                    if (h.HitWindows.WindowFor(HitResult.Miss) > 0)
                        return h.HitWindows;

                    foreach (var n in h.NestedHitObjects)
                    {
                        if (h.HitWindows.WindowFor(HitResult.Miss) > 0)
                            return n.HitWindows;
                    }
                }

                return null;
            }
        }

        protected virtual ResumeOverlay CreateResumeOverlay() => null;

        /// <summary>
        /// Whether to display gameplay overlays, such as <see cref="HUDOverlay"/> and <see cref="BreakOverlay"/>.
        /// </summary>
        public virtual bool AllowGameplayOverlays => true;

        /// <summary>
        /// Sets a replay to be used, overriding local input.
        /// </summary>
        /// <param name="replayScore">The replay, null for local input.</param>
        public abstract void SetReplayScore(Score replayScore);

        /// <summary>
        /// Sets a replay to be used to record gameplay.
        /// </summary>
        /// <param name="recordingReplay">The target to be recorded to.</param>
        public abstract void SetRecordTarget(Replay recordingReplay);

        /// <summary>
        /// Invoked when the interactive user requests resuming from a paused state.
        /// Allows potentially delaying the resume process until an interaction is performed.
        /// </summary>
        /// <param name="continueResume">The action to run when resuming is to be completed.</param>
        public abstract void RequestResume(Action continueResume);

        /// <summary>
        /// Invoked when the user requests to pause while the resume overlay is active.
        /// </summary>
        public abstract void CancelResume();
<<<<<<< HEAD

        private readonly Dictionary<Type, IDrawablePool> pools = new Dictionary<Type, IDrawablePool>();
        private readonly Dictionary<HitObject, HitObjectLifetimeEntry> lifetimeEntries = new Dictionary<HitObject, HitObjectLifetimeEntry>();

        /// <summary>
        /// Registers a default <see cref="DrawableHitObject"/> pool with this <see cref="DrawableRuleset"/> which is to be used whenever
        /// <see cref="DrawableHitObject"/> representations are requested for the given <typeparamref name="TObject"/> type (via <see cref="GetPooledDrawableRepresentation"/>).
        /// </summary>
        /// <param name="initialSize">The number of <see cref="DrawableHitObject"/>s to be initially stored in the pool.</param>
        /// <param name="maximumSize">
        /// The maximum number of <see cref="DrawableHitObject"/>s that can be stored in the pool.
        /// If this limit is exceeded, every subsequent <see cref="DrawableHitObject"/> will be created anew instead of being retrieved from the pool,
        /// until some of the existing <see cref="DrawableHitObject"/>s are returned to the pool.
        /// </param>
        /// <typeparam name="TObject">The <see cref="HitObject"/> type.</typeparam>
        /// <typeparam name="TDrawable">The <see cref="DrawableHitObject"/> receiver for <typeparamref name="TObject"/>s.</typeparam>
        protected void RegisterPool<TObject, TDrawable>(int initialSize, int? maximumSize = null)
            where TObject : HitObject
            where TDrawable : DrawableHitObject, new()
            => RegisterPool<TObject, TDrawable>(new DrawablePool<TDrawable>(initialSize, maximumSize));

        /// <summary>
        /// Registers a custom <see cref="DrawableHitObject"/> pool with this <see cref="DrawableRuleset"/> which is to be used whenever
        /// <see cref="DrawableHitObject"/> representations are requested for the given <typeparamref name="TObject"/> type (via <see cref="GetPooledDrawableRepresentation"/>).
        /// </summary>
        /// <param name="pool">The <see cref="DrawablePool{T}"/> to register.</param>
        /// <typeparam name="TObject">The <see cref="HitObject"/> type.</typeparam>
        /// <typeparam name="TDrawable">The <see cref="DrawableHitObject"/> receiver for <typeparamref name="TObject"/>s.</typeparam>
        protected void RegisterPool<TObject, TDrawable>([NotNull] DrawablePool<TDrawable> pool)
            where TObject : HitObject
            where TDrawable : DrawableHitObject, new()
        {
            pools[typeof(TObject)] = pool;
            AddInternal(pool);
        }

        /// <summary>
        /// Attempts to retrieve the poolable <see cref="DrawableHitObject"/> representation of a <see cref="HitObject"/>.
        /// </summary>
        /// <param name="hitObject">The <see cref="HitObject"/> to retrieve the <see cref="DrawableHitObject"/> representation of.</param>
        /// <returns>The <see cref="DrawableHitObject"/> representing <see cref="HitObject"/>, or <c>null</c> if no poolable representation exists.</returns>
        [CanBeNull]
        public DrawableHitObject GetPooledDrawableRepresentation([NotNull] HitObject hitObject)
        {
            var lookupType = hitObject.GetType();

            IDrawablePool pool;

            // Tests may add derived hitobject instances for which pools don't exist. Try to find any applicable pool and dynamically assign the type if the pool exists.
            if (!pools.TryGetValue(lookupType, out pool))
            {
                foreach (var (t, p) in pools)
                {
                    if (!t.IsInstanceOfType(hitObject))
                        continue;

                    pools[lookupType] = pool = p;
                    break;
                }
            }

            return (DrawableHitObject)pool?.Get(d =>
            {
                var dho = (DrawableHitObject)d;

                // If this is the first time this DHO is being used (not loaded), then apply the DHO mods.
                // This is done before Apply() so that the state is updated once when the hitobject is applied.
                if (!dho.IsLoaded)
                {
                    foreach (var m in Mods.OfType<IApplicableToDrawableHitObjects>())
                        m.ApplyToDrawableHitObjects(dho.Yield());
                }

                dho.Apply(hitObject, GetLifetimeEntry(hitObject));
            });
        }

        /// <summary>
        /// Creates the <see cref="HitObjectLifetimeEntry"/> for a given <see cref="HitObject"/>.
        /// </summary>
        /// <remarks>
        /// This may be overridden to provide custom lifetime control (e.g. via <see cref="HitObjectLifetimeEntry.InitialLifetimeOffset"/>.
        /// </remarks>
        /// <param name="hitObject">The <see cref="HitObject"/> to create the entry for.</param>
        /// <returns>The <see cref="HitObjectLifetimeEntry"/>.</returns>
        [NotNull]
        protected abstract HitObjectLifetimeEntry CreateLifetimeEntry([NotNull] HitObject hitObject);

        /// <summary>
        /// Retrieves or creates the <see cref="HitObjectLifetimeEntry"/> for a given <see cref="HitObject"/>.
        /// </summary>
        /// <param name="hitObject">The <see cref="HitObject"/> to retrieve or create the <see cref="HitObjectLifetimeEntry"/> for.</param>
        /// <returns>The <see cref="HitObjectLifetimeEntry"/> for <paramref name="hitObject"/>.</returns>
        [NotNull]
        protected HitObjectLifetimeEntry GetLifetimeEntry([NotNull] HitObject hitObject)
        {
            if (lifetimeEntries.TryGetValue(hitObject, out var entry))
                return entry;

            return lifetimeEntries[hitObject] = CreateLifetimeEntry(hitObject);
        }

        /// <summary>
        /// Removes the <see cref="HitObjectLifetimeEntry"/> for a <see cref="HitObject"/>.
        /// </summary>
        /// <param name="hitObject">The <see cref="HitObject"/> to remove the <see cref="HitObjectLifetimeEntry"/> for.</param>
        internal void RemoveLifetimeEntry([NotNull] HitObject hitObject) => lifetimeEntries.Remove(hitObject);
=======
>>>>>>> c71b237c
    }

    public class BeatmapInvalidForRulesetException : ArgumentException
    {
        public BeatmapInvalidForRulesetException(string text)
            : base(text)
        {
        }
    }
}<|MERGE_RESOLUTION|>--- conflicted
+++ resolved
@@ -530,116 +530,6 @@
         /// Invoked when the user requests to pause while the resume overlay is active.
         /// </summary>
         public abstract void CancelResume();
-<<<<<<< HEAD
-
-        private readonly Dictionary<Type, IDrawablePool> pools = new Dictionary<Type, IDrawablePool>();
-        private readonly Dictionary<HitObject, HitObjectLifetimeEntry> lifetimeEntries = new Dictionary<HitObject, HitObjectLifetimeEntry>();
-
-        /// <summary>
-        /// Registers a default <see cref="DrawableHitObject"/> pool with this <see cref="DrawableRuleset"/> which is to be used whenever
-        /// <see cref="DrawableHitObject"/> representations are requested for the given <typeparamref name="TObject"/> type (via <see cref="GetPooledDrawableRepresentation"/>).
-        /// </summary>
-        /// <param name="initialSize">The number of <see cref="DrawableHitObject"/>s to be initially stored in the pool.</param>
-        /// <param name="maximumSize">
-        /// The maximum number of <see cref="DrawableHitObject"/>s that can be stored in the pool.
-        /// If this limit is exceeded, every subsequent <see cref="DrawableHitObject"/> will be created anew instead of being retrieved from the pool,
-        /// until some of the existing <see cref="DrawableHitObject"/>s are returned to the pool.
-        /// </param>
-        /// <typeparam name="TObject">The <see cref="HitObject"/> type.</typeparam>
-        /// <typeparam name="TDrawable">The <see cref="DrawableHitObject"/> receiver for <typeparamref name="TObject"/>s.</typeparam>
-        protected void RegisterPool<TObject, TDrawable>(int initialSize, int? maximumSize = null)
-            where TObject : HitObject
-            where TDrawable : DrawableHitObject, new()
-            => RegisterPool<TObject, TDrawable>(new DrawablePool<TDrawable>(initialSize, maximumSize));
-
-        /// <summary>
-        /// Registers a custom <see cref="DrawableHitObject"/> pool with this <see cref="DrawableRuleset"/> which is to be used whenever
-        /// <see cref="DrawableHitObject"/> representations are requested for the given <typeparamref name="TObject"/> type (via <see cref="GetPooledDrawableRepresentation"/>).
-        /// </summary>
-        /// <param name="pool">The <see cref="DrawablePool{T}"/> to register.</param>
-        /// <typeparam name="TObject">The <see cref="HitObject"/> type.</typeparam>
-        /// <typeparam name="TDrawable">The <see cref="DrawableHitObject"/> receiver for <typeparamref name="TObject"/>s.</typeparam>
-        protected void RegisterPool<TObject, TDrawable>([NotNull] DrawablePool<TDrawable> pool)
-            where TObject : HitObject
-            where TDrawable : DrawableHitObject, new()
-        {
-            pools[typeof(TObject)] = pool;
-            AddInternal(pool);
-        }
-
-        /// <summary>
-        /// Attempts to retrieve the poolable <see cref="DrawableHitObject"/> representation of a <see cref="HitObject"/>.
-        /// </summary>
-        /// <param name="hitObject">The <see cref="HitObject"/> to retrieve the <see cref="DrawableHitObject"/> representation of.</param>
-        /// <returns>The <see cref="DrawableHitObject"/> representing <see cref="HitObject"/>, or <c>null</c> if no poolable representation exists.</returns>
-        [CanBeNull]
-        public DrawableHitObject GetPooledDrawableRepresentation([NotNull] HitObject hitObject)
-        {
-            var lookupType = hitObject.GetType();
-
-            IDrawablePool pool;
-
-            // Tests may add derived hitobject instances for which pools don't exist. Try to find any applicable pool and dynamically assign the type if the pool exists.
-            if (!pools.TryGetValue(lookupType, out pool))
-            {
-                foreach (var (t, p) in pools)
-                {
-                    if (!t.IsInstanceOfType(hitObject))
-                        continue;
-
-                    pools[lookupType] = pool = p;
-                    break;
-                }
-            }
-
-            return (DrawableHitObject)pool?.Get(d =>
-            {
-                var dho = (DrawableHitObject)d;
-
-                // If this is the first time this DHO is being used (not loaded), then apply the DHO mods.
-                // This is done before Apply() so that the state is updated once when the hitobject is applied.
-                if (!dho.IsLoaded)
-                {
-                    foreach (var m in Mods.OfType<IApplicableToDrawableHitObjects>())
-                        m.ApplyToDrawableHitObjects(dho.Yield());
-                }
-
-                dho.Apply(hitObject, GetLifetimeEntry(hitObject));
-            });
-        }
-
-        /// <summary>
-        /// Creates the <see cref="HitObjectLifetimeEntry"/> for a given <see cref="HitObject"/>.
-        /// </summary>
-        /// <remarks>
-        /// This may be overridden to provide custom lifetime control (e.g. via <see cref="HitObjectLifetimeEntry.InitialLifetimeOffset"/>.
-        /// </remarks>
-        /// <param name="hitObject">The <see cref="HitObject"/> to create the entry for.</param>
-        /// <returns>The <see cref="HitObjectLifetimeEntry"/>.</returns>
-        [NotNull]
-        protected abstract HitObjectLifetimeEntry CreateLifetimeEntry([NotNull] HitObject hitObject);
-
-        /// <summary>
-        /// Retrieves or creates the <see cref="HitObjectLifetimeEntry"/> for a given <see cref="HitObject"/>.
-        /// </summary>
-        /// <param name="hitObject">The <see cref="HitObject"/> to retrieve or create the <see cref="HitObjectLifetimeEntry"/> for.</param>
-        /// <returns>The <see cref="HitObjectLifetimeEntry"/> for <paramref name="hitObject"/>.</returns>
-        [NotNull]
-        protected HitObjectLifetimeEntry GetLifetimeEntry([NotNull] HitObject hitObject)
-        {
-            if (lifetimeEntries.TryGetValue(hitObject, out var entry))
-                return entry;
-
-            return lifetimeEntries[hitObject] = CreateLifetimeEntry(hitObject);
-        }
-
-        /// <summary>
-        /// Removes the <see cref="HitObjectLifetimeEntry"/> for a <see cref="HitObject"/>.
-        /// </summary>
-        /// <param name="hitObject">The <see cref="HitObject"/> to remove the <see cref="HitObjectLifetimeEntry"/> for.</param>
-        internal void RemoveLifetimeEntry([NotNull] HitObject hitObject) => lifetimeEntries.Remove(hitObject);
-=======
->>>>>>> c71b237c
     }
 
     public class BeatmapInvalidForRulesetException : ArgumentException
