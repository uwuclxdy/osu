--- conflicted
+++ resolved
@@ -51,12 +51,8 @@
 using osu.Game.Updater;
 using osu.Game.Utils;
 using LogLevel = osu.Framework.Logging.LogLevel;
-<<<<<<< HEAD
 using osu.Game.Users;
 using osu.Game.Database;
-=======
-using System.IO;
->>>>>>> 0abe2b36
 
 namespace osu.Game
 {
