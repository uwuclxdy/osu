--- conflicted
+++ resolved
@@ -86,28 +86,10 @@
         {
             get
             {
-<<<<<<< HEAD
-                double latestEndTime = double.MaxValue;
-
-                // Ignore the whole setup if there are loops. In theory they can be handled here too, however the logic will be overly complex.
-                if (loopingGroups.Count == 0)
-                {
-                    // Take the minimum time of all the potential "death" reasons.
-                    latestEndTime = calculateOptimisedEndTime(Commands);
-                }
-
-                // If the logic above fails to find anything or discarded by the fact that there are loops present, latestEndTime will be double.MaxValue
-                // and thus conservativeEndTime will be used.
-                double conservativeEndTime = Commands.EndTime;
+                double latestEndTime = Commands.EndTime;
 
                 foreach (var l in loopingGroups)
-                    conservativeEndTime = Math.Max(conservativeEndTime, l.StartTime + l.Duration * l.TotalIterations);
-=======
-                double latestEndTime = TimelineGroup.EndTime;
-
-                foreach (var l in loops)
-                    latestEndTime = Math.Max(latestEndTime, l.StartTime + l.CommandsDuration * l.TotalIterations);
->>>>>>> fe9e6168
+                    latestEndTime = Math.Max(latestEndTime, l.StartTime + l.Duration * l.TotalIterations);
 
                 return latestEndTime;
             }
@@ -157,87 +139,5 @@
                     command.ApplyTransforms(drawable);
             }
         }
-
-<<<<<<< HEAD
-        private static double calculateOptimisedEndTime(StoryboardCommandGroup commands)
-        {
-            // Here we are starting from maximum value and trying to minimise the end time on each step.
-            // There are few solid guesses we can make using which sprite's end time can be minimised: alpha = 0, scale = 0, colour.a = 0.
-            double[] deathTimes =
-            {
-                double.MaxValue, // alpha
-                double.MaxValue, // colour alpha
-                double.MaxValue, // scale
-                double.MaxValue, // scale x
-                double.MaxValue, // scale y
-            };
-
-            // The loops below are following the same pattern.
-            // We could be using TimelineGroup.EndValue here, however it's possible to have multiple commands with 0 value in a row
-            // so we are saving the earliest of them.
-            foreach (var alphaCommand in commands.Alpha)
-            {
-                if (alphaCommand.EndValue == 0)
-                    // commands are ordered by the start time, however end time may vary. Save the earliest.
-                    deathTimes[0] = Math.Min(alphaCommand.EndTime, deathTimes[0]);
-                else
-                    // If value isn't 0 (sprite becomes visible again), revert the saved state.
-                    deathTimes[0] = double.MaxValue;
-            }
-
-            foreach (var colourCommand in commands.Colour)
-                deathTimes[1] = colourCommand.EndValue.A == 0 ? Math.Min(colourCommand.EndTime, deathTimes[1]) : double.MaxValue;
-
-            foreach (var scaleCommand in commands.Scale)
-                deathTimes[2] = scaleCommand.EndValue == 0 ? Math.Min(scaleCommand.EndTime, deathTimes[2]) : double.MaxValue;
-
-            foreach (var scaleCommand in commands.VectorScale)
-            {
-                deathTimes[3] = scaleCommand.EndValue.X == 0 ? Math.Min(scaleCommand.EndTime, deathTimes[3]) : double.MaxValue;
-                deathTimes[4] = scaleCommand.EndValue.Y == 0 ? Math.Min(scaleCommand.EndTime, deathTimes[4]) : double.MaxValue;
-            }
-
-            return deathTimes.Min();
-        }
-
-        public override string ToString() => $"{Path}, {Origin}, {InitialPosition}";
-=======
-        public override string ToString()
-            => $"{Path}, {Origin}, {InitialPosition}";
-
-        private interface IGeneratedCommand
-        {
-            double StartTime { get; }
-
-            void ApplyTo(Drawable drawable);
-        }
-
-        private readonly struct GeneratedCommand<T> : IGeneratedCommand
-        {
-            public double StartTime => command.StartTime;
-
-            private readonly DrawablePropertyInitializer<T>? initializeProperty;
-            private readonly DrawableTransformer<T> transform;
-            private readonly CommandTimeline<T>.TypedCommand command;
-
-            public GeneratedCommand(CommandTimeline<T>.TypedCommand command, DrawablePropertyInitializer<T>? initializeProperty, DrawableTransformer<T> transform)
-            {
-                this.command = command;
-                this.initializeProperty = initializeProperty;
-                this.transform = transform;
-            }
-
-            public void ApplyTo(Drawable drawable)
-            {
-                initializeProperty?.Invoke(drawable, command.StartValue);
-
-                using (drawable.BeginAbsoluteSequence(command.StartTime))
-                {
-                    transform(drawable, command.StartValue, 0, Easing.None);
-                    transform(drawable, command.EndValue, command.Duration, command.Easing);
-                }
-            }
-        }
->>>>>>> fe9e6168
     }
 }