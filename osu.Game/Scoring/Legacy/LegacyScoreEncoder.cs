// Copyright (c) ppy Pty Ltd <contact@ppy.sh>. Licensed under the MIT Licence.
// See the LICENCE file in the repository root for full licence text.

using System;
using System.Diagnostics;
using System.IO;
using System.Linq;
using System.Text;
using osu.Framework.Extensions;
using osu.Game.Beatmaps;
using osu.Game.Beatmaps.Formats;
using osu.Game.Extensions;
using osu.Game.IO.Legacy;
using osu.Game.IO.Serialization;
using osu.Game.Replays.Legacy;
using osu.Game.Rulesets.Replays;
using osu.Game.Rulesets.Replays.Types;
using SharpCompress.Compressors.LZMA;

namespace osu.Game.Scoring.Legacy
{
    public class LegacyScoreEncoder
    {
        /// <summary>
        /// Database version in stable-compatible YYYYMMDD format.
        /// Should be incremented if any changes are made to the format/usage.
        /// </summary>
        /// <remarks>
        /// <list type="bullet">
        /// <item><description>30000001: Appends <see cref="LegacyReplaySoloScoreInfo"/> to the end of scores.</description></item>
        /// <item><description>30000002: Score stored to replay calculated using the Score V2 algorithm. Legacy scores on this version are candidate to Score V1 -> V2 conversion.</description></item>
        /// <item><description>30000003: First version after converting legacy total score to standardised.</description></item>
        /// <item><description>30000004: Fixed mod multipliers during legacy score conversion. Reconvert all scores.</description></item>
        /// <item><description>30000005: Introduce combo exponent in the osu! gamemode. Reconvert all scores.</description></item>
        /// <item><description>30000006: Fix edge cases in conversion after combo exponent introduction that lead to NaNs. Reconvert all scores.</description></item>
        /// <item><description>30000007: Adjust osu!mania combo and accuracy portions and judgement scoring values. Reconvert all scores.</description></item>
        /// <item><description>30000008: Add accuracy conversion. Reconvert all scores.</description></item>
        /// <item><description>30000009: Fix edge cases in conversion for scores which have 0.0x mod multiplier on stable. Reconvert all scores.</description></item>
<<<<<<< HEAD
        /// <item><description>30000010: Re-do catch scoring to mirror stable Score V2 as closely as feasible. Reconvert all scores.</description></item>
=======
        /// <item><description>30000010: Fix mania score V1 conversion using score V1 accuracy rather than V2 accuracy. Reconvert all scores.</description></item>
>>>>>>> eec9b680
        /// </list>
        /// </remarks>
        public const int LATEST_VERSION = 30000010;

        /// <summary>
        /// The first stable-compatible YYYYMMDD format version given to lazer usage of replays.
        /// </summary>
        public const int FIRST_LAZER_VERSION = 30000000;

        private readonly Score score;
        private readonly IBeatmap? beatmap;

        /// <summary>
        /// Create a new score encoder for a specific score.
        /// </summary>
        /// <param name="score">The score to be encoded.</param>
        /// <param name="beatmap">The beatmap used to convert frames for the score. May be null if the frames are already <see cref="LegacyReplayFrame"/>s.</param>
        /// <exception cref="ArgumentException"></exception>
        public LegacyScoreEncoder(Score score, IBeatmap? beatmap)
        {
            this.score = score;
            this.beatmap = beatmap;

            if (beatmap == null && !score.Replay.Frames.All(f => f is LegacyReplayFrame))
                throw new ArgumentException(@"Beatmap must be provided if frames are not already legacy frames.", nameof(beatmap));

            if (!score.ScoreInfo.Ruleset.IsLegacyRuleset())
                throw new ArgumentException(@"Only scores in the osu, taiko, catch, or mania rulesets can be encoded to the legacy score format.", nameof(score));
        }

        public void Encode(Stream stream, bool leaveOpen = false)
        {
            using (SerializationWriter sw = new SerializationWriter(stream, leaveOpen))
            {
                sw.Write((byte)(score.ScoreInfo.Ruleset.OnlineID));
                sw.Write(LATEST_VERSION);
                sw.Write(score.ScoreInfo.BeatmapInfo!.MD5Hash);
                sw.Write(score.ScoreInfo.User.Username);
                sw.Write(FormattableString.Invariant($"lazer-{score.ScoreInfo.User.Username}-{score.ScoreInfo.Date}").ComputeMD5Hash());
                sw.Write((ushort)(score.ScoreInfo.GetCount300() ?? 0));
                sw.Write((ushort)(score.ScoreInfo.GetCount100() ?? 0));
                sw.Write((ushort)(score.ScoreInfo.GetCount50() ?? 0));
                sw.Write((ushort)(score.ScoreInfo.GetCountGeki() ?? 0));
                sw.Write((ushort)(score.ScoreInfo.GetCountKatu() ?? 0));
                sw.Write((ushort)(score.ScoreInfo.GetCountMiss() ?? 0));
                sw.Write((int)(score.ScoreInfo.TotalScore));
                sw.Write((ushort)score.ScoreInfo.MaxCombo);
                sw.Write(score.ScoreInfo.Combo == score.ScoreInfo.MaxCombo);
                sw.Write((int)score.ScoreInfo.Ruleset.CreateInstance().ConvertToLegacyMods(score.ScoreInfo.Mods));

                sw.Write(getHpGraphFormatted());
                sw.Write(score.ScoreInfo.Date.DateTime);
                sw.WriteByteArray(createReplayData());
                sw.Write(score.ScoreInfo.LegacyOnlineID);
                writeModSpecificData(score.ScoreInfo, sw);
                sw.WriteByteArray(createScoreInfoData());
            }
        }

        private void writeModSpecificData(ScoreInfo score, SerializationWriter sw)
        {
        }

        private byte[] createReplayData() => compress(replayStringContent);

        private byte[] createScoreInfoData() => compress(LegacyReplaySoloScoreInfo.FromScore(score.ScoreInfo).Serialize());

        private byte[] compress(string data)
        {
            byte[] content = new ASCIIEncoding().GetBytes(data);

            using (var outStream = new MemoryStream())
            {
                using (var lzma = new LzmaStream(new LzmaEncoderProperties(false, 1 << 21, 255), false, outStream))
                {
                    outStream.Write(lzma.Properties);

                    long fileSize = content.Length;
                    for (int i = 0; i < 8; i++)
                        outStream.WriteByte((byte)(fileSize >> (8 * i)));

                    lzma.Write(content);
                }

                return outStream.ToArray();
            }
        }

        private string replayStringContent
        {
            get
            {
                StringBuilder replayData = new StringBuilder();

                // As this is baked into hitobject timing (see `LegacyBeatmapDecoder`) we also need to apply this to replay frame timing.
                double offset = beatmap?.BeatmapInfo.BeatmapVersion < 5 ? -LegacyBeatmapDecoder.EARLY_VERSION_TIMING_OFFSET : 0;

                int lastTime = 0;

                if (score.Replay != null)
                {
                    foreach (var f in score.Replay.Frames)
                    {
                        var legacyFrame = getLegacyFrame(f);

                        // Rounding because stable could only parse integral values
                        int time = (int)Math.Round(legacyFrame.Time + offset);
                        replayData.Append(FormattableString.Invariant($"{time - lastTime}|{legacyFrame.MouseX ?? 0}|{legacyFrame.MouseY ?? 0}|{(int)legacyFrame.ButtonState},"));
                        lastTime = time;
                    }
                }

                // Warning: this is purposefully hardcoded as a string rather than interpolating, as in some cultures the minus sign is not encoded as the standard ASCII U+00C2 codepoint,
                // which then would break decoding.
                replayData.Append(@"-12345|0|0|0");
                return replayData.ToString();
            }
        }

        private LegacyReplayFrame getLegacyFrame(ReplayFrame replayFrame)
        {
            switch (replayFrame)
            {
                case LegacyReplayFrame legacyFrame:
                    return legacyFrame;

                case IConvertibleReplayFrame convertibleFrame:
                    Debug.Assert(beatmap != null);
                    return convertibleFrame.ToLegacy(beatmap);

                default:
                    throw new ArgumentException(@"Frame could not be converted to legacy frames", nameof(replayFrame));
            }
        }

        private string getHpGraphFormatted()
        {
            // todo: implement, maybe?
            return string.Empty;
        }
    }
}<|MERGE_RESOLUTION|>--- conflicted
+++ resolved
@@ -36,14 +36,11 @@
         /// <item><description>30000007: Adjust osu!mania combo and accuracy portions and judgement scoring values. Reconvert all scores.</description></item>
         /// <item><description>30000008: Add accuracy conversion. Reconvert all scores.</description></item>
         /// <item><description>30000009: Fix edge cases in conversion for scores which have 0.0x mod multiplier on stable. Reconvert all scores.</description></item>
-<<<<<<< HEAD
-        /// <item><description>30000010: Re-do catch scoring to mirror stable Score V2 as closely as feasible. Reconvert all scores.</description></item>
-=======
         /// <item><description>30000010: Fix mania score V1 conversion using score V1 accuracy rather than V2 accuracy. Reconvert all scores.</description></item>
->>>>>>> eec9b680
+        /// <item><description>30000011: Re-do catch scoring to mirror stable Score V2 as closely as feasible. Reconvert all scores.</description></item>
         /// </list>
         /// </remarks>
-        public const int LATEST_VERSION = 30000010;
+        public const int LATEST_VERSION = 30000011;
 
         /// <summary>
         /// The first stable-compatible YYYYMMDD format version given to lazer usage of replays.
