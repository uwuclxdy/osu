--- conflicted
+++ resolved
@@ -260,18 +260,6 @@
             }
         }
 
-<<<<<<< HEAD
-        [Serializable]
-        protected class DeserializedMod : IMod, IEquatable<DeserializedMod>
-        {
-            public string Acronym { get; set; }
-
-            public bool Equals(IMod other) => other is DeserializedMod them && Equals(them);
-            public bool Equals(DeserializedMod other) => Acronym == other?.Acronym;
-        }
-
-=======
->>>>>>> 84e1ff79
         public override string ToString() => $"{User} playing {Beatmap}";
 
         public bool Equals(ScoreInfo other)
