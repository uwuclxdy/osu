--- conflicted
+++ resolved
@@ -75,6 +75,9 @@
 
         [Cached]
         private readonly OnlinePlayBeatmapAvailabilityTracker beatmapAvailabilityTracker = new OnlinePlayBeatmapAvailabilityTracker();
+
+        [Resolved]
+        private OsuGame? game { get; set; }
 
         [Resolved]
         private BeatmapManager beatmapManager { get; set; } = null!;
@@ -547,9 +550,6 @@
                 metadataClient.MultiplayerRoomScoreSet -= onRoomScoreSet;
         }
 
-        [Resolved]
-        private OsuGame? game { get; set; }
-
         public void PresentBeatmap(WorkingBeatmap beatmap, RulesetInfo ruleset)
         {
             if (!this.IsCurrentScreen())
@@ -559,10 +559,7 @@
             // If the import was for a different beatmap, pass the duty off to global handling.
             if (beatmap.BeatmapSetInfo.OnlineID != playlistItem.Beatmap.BeatmapSet!.OnlineID)
             {
-<<<<<<< HEAD
-=======
                 this.Exit();
->>>>>>> 8773c2f7
                 game?.PresentBeatmap(beatmap.BeatmapSetInfo, b => b.ID == beatmap.BeatmapInfo.ID);
             }
 
