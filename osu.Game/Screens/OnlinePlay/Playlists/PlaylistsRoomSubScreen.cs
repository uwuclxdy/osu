// Copyright (c) ppy Pty Ltd <contact@ppy.sh>. Licensed under the MIT Licence.
// See the LICENCE file in the repository root for full licence text.

using System;
using System.Collections.Generic;
using System.ComponentModel;
using System.Diagnostics;
using System.Linq;
using osu.Framework.Allocation;
using osu.Framework.Audio;
using osu.Framework.Audio.Sample;
using osu.Framework.Bindables;
using osu.Framework.Extensions.Color4Extensions;
using osu.Framework.Graphics;
using osu.Framework.Graphics.Containers;
using osu.Framework.Graphics.Shapes;
using osu.Framework.Logging;
using osu.Framework.Screens;
using osu.Game.Audio;
using osu.Game.Beatmaps;
using osu.Game.Graphics.Cursor;
using osu.Game.Input;
using osu.Game.Online.API;
using osu.Game.Online.API.Requests;
using osu.Game.Online.Rooms;
using osu.Game.Overlays;
using osu.Game.Rulesets;
using osu.Game.Rulesets.Mods;
using osu.Game.Screens.Menu;
using osu.Game.Screens.OnlinePlay.Components;
using osu.Game.Screens.OnlinePlay.Match;
using osu.Game.Screens.OnlinePlay.Match.Components;
using osu.Game.Screens.OnlinePlay.Multiplayer;
using osu.Game.Screens.Play;
using osu.Game.Screens.Play.HUD;
using osu.Game.Users;
using osu.Game.Utils;
using osuTK;
using Container = osu.Framework.Graphics.Containers.Container;

namespace osu.Game.Screens.OnlinePlay.Playlists
{
    public partial class PlaylistsRoomSubScreen : OnlinePlaySubScreen, IPreviewTrackOwner
    {
        /// <summary>
        /// Footer height.
        /// </summary>
        private const float footer_height = 50;

        /// <summary>
        /// Padding between content and footer.
        /// </summary>
        private const float footer_padding = 30;

        /// <summary>
        /// Internal padding of the content.
        /// </summary>
        private const float content_padding = 20;

        /// <summary>
        /// Padding between columns of the content.
        /// </summary>
        private const float column_padding = 10;

        /// <summary>
        /// Padding between rows of the content.
        /// </summary>
        private const float row_padding = 10;

        public override string Title { get; }

        public override string ShortTitle => "playlist";

        public override bool? ApplyModTrackAdjustments => true;

        public override bool DisallowExternalBeatmapRulesetChanges => true;

        /// <summary>
        /// Whether the user has confirmed they want to exit this screen in the presence of unsaved changes.
        /// </summary>
        protected bool ExitConfirmed { get; private set; }

        [Resolved]
        private IAPIProvider api { get; set; } = null!;

        [Resolved]
        private AudioManager audio { get; set; } = null!;

        [Resolved]
        private BeatmapManager beatmapManager { get; set; } = null!;

        [Resolved]
        private RulesetStore rulesets { get; set; } = null!;

        [Resolved]
        private PreviewTrackManager previewTrackManager { get; set; } = null!;

        [Resolved]
        private MusicController music { get; set; } = null!;

        [Resolved]
        private IdleTracker? idleTracker { get; set; }

        [Resolved]
        private OnlinePlayScreen? parentScreen { get; set; }

        [Resolved]
        private IOverlayManager? overlayManager { get; set; }

        [Resolved]
        private IDialogOverlay? dialogOverlay { get; set; }

        [Cached]
        private readonly OnlinePlayBeatmapAvailabilityTracker beatmapAvailabilityTracker = new OnlinePlayBeatmapAvailabilityTracker();

        protected readonly Bindable<PlaylistItem?> SelectedItem = new Bindable<PlaylistItem?>();
        private readonly Bindable<BeatmapInfo?> userBeatmap = new Bindable<BeatmapInfo?>();
        private readonly Bindable<RulesetInfo?> userRuleset = new Bindable<RulesetInfo?>();
        private readonly Bindable<IReadOnlyList<Mod>> userMods = new Bindable<IReadOnlyList<Mod>>(Array.Empty<Mod>());

        private readonly IBindable<bool> isIdle = new BindableBool();
        private readonly Room room;

        private Drawable roomContent = null!;
        private SelectionPollingComponent selectionPollingComponent = null!;
        private PlaylistsRoomSettingsOverlay settingsOverlay = null!;

        private MatchLeaderboard leaderboard = null!;
        private FillFlowContainer progressSection = null!;
        private DrawableRoomPlaylist drawablePlaylist = null!;

        private FillFlowContainer userModsSection = null!;
        private RoomModSelectOverlay userModsSelectOverlay = null!;

        private FillFlowContainer userStyleSection = null!;
        private Container<DrawableRoomPlaylistItem> userStyleDisplayContainer = null!;

        private Sample? sampleStart;
        private IDisposable? userModsSelectOverlayRegistration;

        public PlaylistsRoomSubScreen(Room room)
        {
            this.room = room;

            Title = room.RoomID == null ? "New playlist" : room.Name;
            Activity.Value = new UserActivity.InLobby(room);

            Padding = new MarginPadding { Top = Header.HEIGHT };
        }

        [BackgroundDependencyLoader]
        private void load()
        {
            if (idleTracker != null)
                isIdle.BindTo(idleTracker.IsIdle);

            sampleStart = audio.Samples.Get(@"SongSelect/confirm-selection");

            InternalChild = new OsuContextMenuContainer
            {
                RelativeSizeAxes = Axes.Both,
                Children = new Drawable[]
                {
                    selectionPollingComponent = new SelectionPollingComponent(room),
                    beatmapAvailabilityTracker,
                    new MultiplayerRoomSounds(),
                    new Container
                    {
                        RelativeSizeAxes = Axes.Both,
                        Padding = new MarginPadding
                        {
                            Horizontal = WaveOverlayContainer.WIDTH_PADDING,
                            Bottom = footer_height + footer_padding
                        },
                        Children = new[]
                        {
                            roomContent = new GridContainer
                            {
                                RelativeSizeAxes = Axes.Both,
                                RowDimensions = new[]
                                {
                                    new Dimension(GridSizeMode.AutoSize),
                                    new Dimension(GridSizeMode.Absolute, row_padding),
                                },
                                Content = new[]
                                {
                                    new Drawable[]
                                    {
                                        new DrawableMatchRoom(room, false)
                                        {
                                            OnEdit = () => settingsOverlay.Show(),
                                            SelectedItem = SelectedItem
                                        }
                                    },
<<<<<<< HEAD
                                    null,
                                    new Drawable[]
=======
                                    new Drawable[]
                                    {
                                        new AddPlaylistToCollectionButton(Room)
                                        {
                                            Margin = new MarginPadding { Top = 5 },
                                            RelativeSizeAxes = Axes.X,
                                            Size = new Vector2(1, 40)
                                        }
                                    }
                                },
                                RowDimensions = new[]
                                {
                                    new Dimension(GridSizeMode.AutoSize),
                                    new Dimension(),
                                    new Dimension(GridSizeMode.AutoSize),
                                }
                            },
                            null,
                            new GridContainer
                            {
                                RelativeSizeAxes = Axes.Both,
                                Content = new[]
                                {
                                    new[]
>>>>>>> 071a4ba9
                                    {
                                        new Container
                                        {
                                            RelativeSizeAxes = Axes.Both,
                                            Masking = true,
                                            CornerRadius = 10,
                                            Children = new Drawable[]
                                            {
                                                new Box
                                                {
                                                    RelativeSizeAxes = Axes.Both,
                                                    Colour = Color4Extensions.FromHex(@"3e3a44") // Temporary.
                                                },
                                                new GridContainer
                                                {
                                                    RelativeSizeAxes = Axes.Both,
                                                    Padding = new MarginPadding(content_padding),
                                                    ColumnDimensions = new[]
                                                    {
                                                        new Dimension(),
                                                        new Dimension(GridSizeMode.Absolute, column_padding),
                                                        new Dimension(),
                                                        new Dimension(GridSizeMode.Absolute, column_padding),
                                                        new Dimension(),
                                                    },
                                                    Content = new[]
                                                    {
                                                        new Drawable?[]
                                                        {
                                                            new GridContainer
                                                            {
                                                                RelativeSizeAxes = Axes.Both,
                                                                RowDimensions = new[]
                                                                {
                                                                    new Dimension(GridSizeMode.AutoSize),
                                                                    new Dimension(),
                                                                },
                                                                Content = new[]
                                                                {
                                                                    new Drawable[]
                                                                    {
                                                                        new OverlinedPlaylistHeader(room),
                                                                    },
                                                                    new Drawable[]
                                                                    {
                                                                        drawablePlaylist = new DrawableRoomPlaylist
                                                                        {
                                                                            RelativeSizeAxes = Axes.Both,
                                                                            SelectedItem = { BindTarget = SelectedItem },
                                                                            AllowSelection = true,
                                                                            AllowShowingResults = true,
                                                                            RequestResults = item =>
                                                                            {
                                                                                Debug.Assert(room.RoomID != null);
                                                                                parentScreen?.Push(new PlaylistItemUserBestResultsScreen(room.RoomID.Value, item,
                                                                                    api.LocalUser.Value.Id));
                                                                            }
                                                                        }
                                                                    }
                                                                }
                                                            },
                                                            null,
                                                            new GridContainer
                                                            {
                                                                RelativeSizeAxes = Axes.Both,
                                                                RowDimensions = new[]
                                                                {
                                                                    new Dimension(GridSizeMode.AutoSize),
                                                                    new Dimension(GridSizeMode.Absolute, row_padding),
                                                                    new Dimension(GridSizeMode.AutoSize),
                                                                    new Dimension(GridSizeMode.Absolute, row_padding),
                                                                    new Dimension(GridSizeMode.AutoSize),
                                                                    new Dimension(GridSizeMode.Absolute, row_padding),
                                                                    new Dimension(GridSizeMode.AutoSize),
                                                                },
                                                                Content = new[]
                                                                {
                                                                    new Drawable[]
                                                                    {
                                                                        userModsSection = new FillFlowContainer
                                                                        {
                                                                            RelativeSizeAxes = Axes.X,
                                                                            AutoSizeAxes = Axes.Y,
                                                                            Alpha = 0,
                                                                            Children = new Drawable[]
                                                                            {
                                                                                new OverlinedHeader("Extra mods"),
                                                                                new FillFlowContainer
                                                                                {
                                                                                    AutoSizeAxes = Axes.Both,
                                                                                    Direction = FillDirection.Horizontal,
                                                                                    Spacing = new Vector2(10, 0),
                                                                                    Children = new Drawable[]
                                                                                    {
                                                                                        new UserModSelectButton
                                                                                        {
                                                                                            Anchor = Anchor.CentreLeft,
                                                                                            Origin = Anchor.CentreLeft,
                                                                                            Width = 90,
                                                                                            Height = 30,
                                                                                            Text = "Select",
                                                                                            Action = showUserModSelect,
                                                                                        },
                                                                                        new ModDisplay
                                                                                        {
                                                                                            Anchor = Anchor.CentreLeft,
                                                                                            Origin = Anchor.CentreLeft,
                                                                                            Current = userMods,
                                                                                            Scale = new Vector2(0.8f),
                                                                                        }
                                                                                    }
                                                                                }
                                                                            }
                                                                        }
                                                                    },
                                                                    null,
                                                                    new Drawable[]
                                                                    {
                                                                        userStyleSection = new FillFlowContainer
                                                                        {
                                                                            RelativeSizeAxes = Axes.X,
                                                                            AutoSizeAxes = Axes.Y,
                                                                            Alpha = 0,
                                                                            Children = new Drawable[]
                                                                            {
                                                                                new OverlinedHeader("Difficulty"),
                                                                                userStyleDisplayContainer = new Container<DrawableRoomPlaylistItem>
                                                                                {
                                                                                    RelativeSizeAxes = Axes.X,
                                                                                    AutoSizeAxes = Axes.Y
                                                                                }
                                                                            }
                                                                        }
                                                                    },
                                                                    null,
                                                                    new Drawable[]
                                                                    {
                                                                        progressSection = new FillFlowContainer
                                                                        {
                                                                            RelativeSizeAxes = Axes.X,
                                                                            AutoSizeAxes = Axes.Y,
                                                                            Alpha = 0,
                                                                            Direction = FillDirection.Vertical,
                                                                            Children = new Drawable[]
                                                                            {
                                                                                new OverlinedHeader("Progress"),
                                                                                new RoomLocalUserInfo(room),
                                                                            }
                                                                        }
                                                                    },
                                                                    null,
                                                                    new Drawable[]
                                                                    {
                                                                        new OverlinedHeader("Leaderboard")
                                                                    },
                                                                    new Drawable[]
                                                                    {
                                                                        leaderboard = new MatchLeaderboard(room)
                                                                        {
                                                                            RelativeSizeAxes = Axes.Both
                                                                        },
                                                                    }
                                                                }
                                                            },
                                                            null,
                                                            new GridContainer
                                                            {
                                                                RelativeSizeAxes = Axes.Both,
                                                                RowDimensions = new[]
                                                                {
                                                                    new Dimension(GridSizeMode.AutoSize)
                                                                },
                                                                Content = new[]
                                                                {
                                                                    new Drawable[]
                                                                    {
                                                                        new OverlinedHeader("Chat")
                                                                    },
                                                                    new Drawable[]
                                                                    {
                                                                        new MatchChatDisplay(room)
                                                                        {
                                                                            RelativeSizeAxes = Axes.Both
                                                                        }
                                                                    }
                                                                }
                                                            }
                                                        }
                                                    }
                                                }
                                            }
                                        }
                                    }
                                }
                            },
                            settingsOverlay = new PlaylistsRoomSettingsOverlay(room)
                            {
                                EditPlaylist = () =>
                                {
                                    if (this.IsCurrentScreen())
                                        this.Push(new PlaylistsSongSelect(room));
                                }
                            }
                        }
                    },
                    new Container
                    {
                        Anchor = Anchor.BottomLeft,
                        Origin = Anchor.BottomLeft,
                        RelativeSizeAxes = Axes.X,
                        Height = footer_height,
                        Children = new Drawable[]
                        {
                            new Box
                            {
                                RelativeSizeAxes = Axes.Both,
                                Colour = Color4Extensions.FromHex(@"28242d") // Temporary.
                            },
                            new Container
                            {
                                RelativeSizeAxes = Axes.Both,
                                Padding = new MarginPadding(5),
                                Child = new PlaylistsRoomFooter(room)
                                {
                                    OnStart = startPlay,
                                    OnClose = closePlaylist
                                }
                            }
                        }
                    }
                }
            };

            LoadComponent(userModsSelectOverlay = new RoomModSelectOverlay
            {
                SelectedItem = { BindTarget = SelectedItem },
                SelectedMods = { BindTarget = userMods },
                IsValidMod = _ => false
            });
        }

        protected override void LoadComplete()
        {
            base.LoadComplete();

            userModsSelectOverlayRegistration = overlayManager?.RegisterBlockingOverlay(userModsSelectOverlay);

            room.PropertyChanged += onRoomPropertyChanged;

            isIdle.BindValueChanged(_ => updatePollingRate(), true);

            beatmapAvailabilityTracker.SelectedItem.BindTo(SelectedItem);
            beatmapAvailabilityTracker.Availability.BindValueChanged(_ => updateSelectionState());

            SelectedItem.BindValueChanged(_ => updateSelectionState());
            userBeatmap.BindValueChanged(_ => updateSelectionState());
            userRuleset.BindValueChanged(_ => updateSelectionState());
            userMods.BindValueChanged(_ => updateSelectionState());

            updateSetupState();
            updateSelectionState();
        }

        /// <summary>
        /// Responds to changes of the <see cref="Room"/>'s properties.
        /// </summary>
        /// <param name="sender">The <see cref="Room"/> that changed.</param>
        /// <param name="e">Describes the property that changed.</param>
        private void onRoomPropertyChanged(object? sender, PropertyChangedEventArgs e)
        {
            switch (e.PropertyName)
            {
                case nameof(Room.RoomID):
                    updateSetupState();
                    break;
            }
        }

        /// <summary>
        /// Responds to changes in <see cref="Room.RoomID"/> to adjust the visibility of the settings and main content.
        /// Only the settings overlay is visible while the room isn't created, and only the main content is visible after creation.
        /// </summary>
        private void updateSetupState()
        {
            if (room.RoomID == null)
            {
                // A new room is being created.
                // The main content should be hidden until the settings overlay is hidden, signaling the room is ready to be displayed.
                roomContent.Hide();
                settingsOverlay.Show();
            }
            else
            {
                roomContent.Show();
                settingsOverlay.Hide();

                // Scheduled because room properties are updated in arbitrary order.
                Schedule(() =>
                {
                    progressSection.Alpha = room.MaxAttempts != null ? 1 : 0;
                    drawablePlaylist.Items.ReplaceRange(0, drawablePlaylist.Items.Count, room.Playlist);

                    // Select an initial item for the user to help them get into a playable state quicker.
                    SelectedItem.Value = room.Playlist.FirstOrDefault();
                });
            }
        }

        /// <summary>
        /// Adjusts the rate at which the <see cref="Room"/> is updated.
        /// </summary>
        private void updatePollingRate()
        {
            selectionPollingComponent.TimeBetweenPolls.Value = isIdle.Value ? 30000 : 5000;
            Logger.Log($"Polling adjusted (selection: {selectionPollingComponent.TimeBetweenPolls.Value})");
        }

        /// <summary>
        /// Responds to changes in the selected playlist item or user style (beatmap/ruleset/mods) to validate and update global states in preparation for a gameplay session.
        /// </summary>
        private void updateSelectionState()
        {
            if (!this.IsCurrentScreen() || SelectedItem.Value is not PlaylistItem item)
                return;

            // Reset entire user style when disabled.
            if (!item.Freestyle)
            {
                userBeatmap.Value = null;
                userRuleset.Value = null;
            }

            // Reset beatmap style when no longer from the same beatmap set.
            if (userBeatmap.Value != null && userBeatmap.Value.BeatmapSet!.OnlineID != item.Beatmap.BeatmapSet!.OnlineID)
                userBeatmap.Value = null;

            IBeatmapInfo gameplayBeatmap = userBeatmap.Value ?? item.Beatmap;

            // Reset ruleset style when no longer valid for the beatmap.
            if (userRuleset.Value != null)
            {
                int beatmapRuleset = gameplayBeatmap.Ruleset.OnlineID;
                if (beatmapRuleset > 0 && userRuleset.Value.OnlineID != beatmapRuleset)
                    userRuleset.Value = null;
            }

            RulesetInfo gameplayRuleset = userRuleset.Value ?? rulesets.GetRuleset(item.RulesetID)!;
            Ruleset rulesetInstance = gameplayRuleset.CreateInstance();

            // Remove any user mods that are no longer allowed.
            Mod[] allowedMods = item.Freestyle
                ? rulesetInstance.AllMods.OfType<Mod>().Where(m => ModUtils.IsValidFreeModForMatchType(m, room.Type)).ToArray()
                : item.AllowedMods.Select(m => m.ToMod(rulesetInstance)).ToArray();
            Mod[] newUserMods = userMods.Value.Where(m => allowedMods.Any(a => m.GetType() == a.GetType())).ToArray();
            if (!newUserMods.SequenceEqual(userMods.Value))
                userMods.Value = newUserMods;

            // Update global gameplay state to correspond to the new selection.
            // Retrieve the corresponding local beatmap, since we can't directly use the playlist's beatmap info
            int beatmapId = gameplayBeatmap.OnlineID;
            var localBeatmap = beatmapManager.QueryBeatmap(b => b.OnlineID == beatmapId);
            Beatmap.Value = beatmapManager.GetWorkingBeatmap(localBeatmap);
            Ruleset.Value = gameplayRuleset;
            Mods.Value = userMods.Value.Concat(item.RequiredMods.Select(m => m.ToMod(rulesetInstance))).ToArray();

            // Update UI elements to reflect the new selection.
            bool freemods = allowedMods.Length > 0;
            bool freestyle = item.Freestyle;

            if (freemods)
            {
                userModsSection.Show();
                userModsSelectOverlay.IsValidMod = m => allowedMods.Any(a => a.GetType() == m.GetType());
            }
            else
            {
                userModsSection.Hide();
                userModsSelectOverlay.Hide();
                userModsSelectOverlay.IsValidMod = _ => false;
            }

            if (freestyle)
            {
                userStyleSection.Show();

                PlaylistItem gameplayItem = item.With(ruleset: gameplayRuleset.OnlineID, beatmap: new Optional<IBeatmapInfo>(gameplayBeatmap));
                PlaylistItem? currentItem = userStyleDisplayContainer.SingleOrDefault()?.Item;

                if (!gameplayItem.Equals(currentItem))
                {
                    userStyleDisplayContainer.Child = new DrawableRoomPlaylistItem(gameplayItem, true)
                    {
                        AllowReordering = false,
                        AllowEditing = true,
                        RequestEdit = _ => showUserStyleSelect()
                    };
                }
            }
            else
                userStyleSection.Hide();
        }

        /// <summary>
        /// Pushes a <see cref="Player"/> to start gameplay with the current selection.
        /// </summary>
        private void startPlay()
        {
            if (!this.IsCurrentScreen() || SelectedItem.Value is not PlaylistItem item)
                return;

            // Required for validation inside the player.
            RulesetInfo gameplayRuleset = userRuleset.Value ?? rulesets.GetRuleset(item.RulesetID)!;
            IBeatmapInfo gameplayBeatmap = userBeatmap.Value ?? item.Beatmap;
            PlaylistItem gameplayItem = item.With(ruleset: gameplayRuleset.OnlineID, beatmap: new Optional<IBeatmapInfo>(gameplayBeatmap));

            sampleStart?.Play();

            // fallback is to allow this class to operate when there is no parent OnlineScreen (testing purposes).
            var targetScreen = (Screen?)parentScreen ?? this;
            targetScreen.Push(new PlayerLoader(() => new PlaylistsPlayer(room, gameplayItem)
            {
                Exited = () => leaderboard.RefetchScores()
            }));
        }

        /// <summary>
        /// Shows the user mod selection.
        /// </summary>
        private void showUserModSelect()
        {
            if (!this.IsCurrentScreen() || SelectedItem.Value is not PlaylistItem)
                return;

            userModsSelectOverlay.Show();
        }

        /// <summary>
        /// Shows the user style selection.
        /// </summary>
        private void showUserStyleSelect()
        {
            if (!this.IsCurrentScreen() || SelectedItem.Value is not PlaylistItem item)
                return;

            this.Push(new PlaylistsRoomFreestyleSelect(room, item)
            {
                Beatmap = { BindTarget = userBeatmap },
                Ruleset = { BindTarget = userRuleset }
            });
        }

        /// <summary>
        /// May be invoked by the owner of the room to permanently close the room ahead of its intended end date.
        /// </summary>
        private void closePlaylist()
        {
            dialogOverlay?.Push(new ClosePlaylistDialog(room, () =>
            {
                var request = new ClosePlaylistRequest(room.RoomID!.Value);
                request.Success += () => room.EndDate = DateTimeOffset.UtcNow;
                api.Queue(request);
            }));
        }

        public override void OnEntering(ScreenTransitionEvent e)
        {
            base.OnEntering(e);
            beginHandlingTrack();
        }

        public override void OnSuspending(ScreenTransitionEvent e)
        {
            endHandlingTrack();
            base.OnSuspending(e);
        }

        public override void OnResuming(ScreenTransitionEvent e)
        {
            base.OnResuming(e);
            beginHandlingTrack();

            // Required to update beatmap/ruleset when resuming from style selection.
            updateSelectionState();
        }

        public override bool OnExiting(ScreenExitEvent e)
        {
            if (!ensureExitConfirmed())
                return true;

            RoomManager?.PartRoom();

            endHandlingTrack();
            return base.OnExiting(e);
        }

        public override bool OnBackButton()
        {
            if (room.RoomID == null)
            {
                if (!ensureExitConfirmed())
                    return true;

                settingsOverlay.Hide();
                return base.OnBackButton();
            }

            if (userModsSelectOverlay.State.Value == Visibility.Visible)
            {
                userModsSelectOverlay.Hide();
                return true;
            }

            if (settingsOverlay.State.Value == Visibility.Visible)
            {
                settingsOverlay.Hide();
                return true;
            }

            return base.OnBackButton();
        }

        /// <summary>
        /// Handles changes in the track to keep it looping while active.
        /// </summary>
        private void beginHandlingTrack()
        {
            Beatmap.BindValueChanged(applyLoopingToTrack, true);
        }

        /// <summary>
        /// Stops looping the current track and stops handling further changes to the track.
        /// </summary>
        private void endHandlingTrack()
        {
            Beatmap.ValueChanged -= applyLoopingToTrack;
            Beatmap.Value.Track.Looping = false;

            previewTrackManager.StopAnyPlaying(this);
        }

        /// <summary>
        /// Invoked on changes to the beatmap to loop the track. See: <see cref="beginHandlingTrack"/>.
        /// </summary>
        /// <param name="beatmap">The beatmap change event.</param>
        private void applyLoopingToTrack(ValueChangedEvent<WorkingBeatmap> beatmap)
        {
            if (!this.IsCurrentScreen())
                return;

            beatmap.NewValue.PrepareTrackForPreview(true);
            music.EnsurePlayingSomething();
        }

        /// <summary>
        /// Prompts the user to discard unsaved changes to the room before exiting.
        /// </summary>
        /// <returns><c>true</c> if the user has confirmed they want to exit.</returns>
        private bool ensureExitConfirmed()
        {
            if (ExitConfirmed)
                return true;

            if (api.State.Value == APIState.Online)
                return true;

            bool hasUnsavedChanges = room.RoomID == null && room.Playlist.Count > 0;

            if (dialogOverlay == null || !hasUnsavedChanges)
                return true;

            // if the dialog is already displayed, block exiting until the user explicitly makes a decision.
            if (dialogOverlay.CurrentDialog is ConfirmDiscardChangesDialog discardChangesDialog)
            {
                discardChangesDialog.Flash();
                return false;
            }

            dialogOverlay.Push(new ConfirmDiscardChangesDialog(() =>
            {
                ExitConfirmed = true;
                settingsOverlay.Hide();
                this.Exit();
            }));

            return false;
        }

        protected override BackgroundScreen CreateBackground() => new RoomBackgroundScreen(room.Playlist.FirstOrDefault())
        {
            SelectedItem = { BindTarget = SelectedItem }
        };

        protected override void Dispose(bool isDisposing)
        {
            base.Dispose(isDisposing);

            userModsSelectOverlayRegistration?.Dispose();
            room.PropertyChanged -= onRoomPropertyChanged;
        }
    }
}<|MERGE_RESOLUTION|>--- conflicted
+++ resolved
@@ -192,35 +192,8 @@
                                             SelectedItem = SelectedItem
                                         }
                                     },
-<<<<<<< HEAD
                                     null,
                                     new Drawable[]
-=======
-                                    new Drawable[]
-                                    {
-                                        new AddPlaylistToCollectionButton(Room)
-                                        {
-                                            Margin = new MarginPadding { Top = 5 },
-                                            RelativeSizeAxes = Axes.X,
-                                            Size = new Vector2(1, 40)
-                                        }
-                                    }
-                                },
-                                RowDimensions = new[]
-                                {
-                                    new Dimension(GridSizeMode.AutoSize),
-                                    new Dimension(),
-                                    new Dimension(GridSizeMode.AutoSize),
-                                }
-                            },
-                            null,
-                            new GridContainer
-                            {
-                                RelativeSizeAxes = Axes.Both,
-                                Content = new[]
-                                {
-                                    new[]
->>>>>>> 071a4ba9
                                     {
                                         new Container
                                         {
@@ -257,6 +230,7 @@
                                                                 {
                                                                     new Dimension(GridSizeMode.AutoSize),
                                                                     new Dimension(),
+                                                                    new Dimension(GridSizeMode.AutoSize),
                                                                 },
                                                                 Content = new[]
                                                                 {
@@ -278,6 +252,15 @@
                                                                                 parentScreen?.Push(new PlaylistItemUserBestResultsScreen(room.RoomID.Value, item,
                                                                                     api.LocalUser.Value.Id));
                                                                             }
+                                                                        }
+                                                                    },
+                                                                    new Drawable[]
+                                                                    {
+                                                                        new AddPlaylistToCollectionButton(room)
+                                                                        {
+                                                                            Margin = new MarginPadding { Top = 5 },
+                                                                            RelativeSizeAxes = Axes.X,
+                                                                            Size = new Vector2(1, 40)
                                                                         }
                                                                     }
                                                                 }
