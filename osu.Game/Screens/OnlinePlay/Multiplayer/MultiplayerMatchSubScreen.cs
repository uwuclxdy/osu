--- conflicted
+++ resolved
@@ -430,11 +430,7 @@
             modSettingChangeTracker?.Dispose();
         }
 
-<<<<<<< HEAD
-        public partial class AddItemButton : PurpleTriangleButton
-=======
-        public class AddItemButton : PurpleRoundedButton
->>>>>>> a841d35e
+        public partial class AddItemButton : PurpleRoundedButton
         {
         }
     }
