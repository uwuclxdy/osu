--- conflicted
+++ resolved
@@ -348,12 +348,6 @@
         /// <returns>Whether a movement was active.</returns>
         private bool moveCurrentSelection(DragEvent e)
         {
-<<<<<<< HEAD
-            HitObject draggedObject = blueprint.DrawableObject.HitObject;
-            Vector2 movePosition = blueprint.ScreenSpaceMovementStartPosition + dragEvent.ScreenSpaceMousePosition - dragEvent.ScreenSpaceMouseDownPosition;
-
-            (Vector2 snappedPosition, double snappedTime) = composer.GetSnappedPosition(ToLocalSpace(movePosition), draggedObject.StartTime);
-=======
             if (movementBlueprint == null)
                 return false;
 
@@ -364,8 +358,7 @@
 
             // The final movement position, relative to screenSpaceMovementStartPosition
             Vector2 movePosition = startPosition + e.ScreenSpaceMousePosition - e.ScreenSpaceMouseDownPosition;
-            Vector2 snappedPosition = composer.GetSnappedPosition(ToLocalSpace(movePosition));
->>>>>>> 58f19217
+            (Vector2 snappedPosition, double snappedTime) = composer.GetSnappedPosition(ToLocalSpace(movePosition), draggedObject.StartTime);
 
             // Move the hitobjects
             selectionHandler.HandleMovement(new MoveSelectionEvent(movementBlueprint, startPosition, ToScreenSpace(snappedPosition)));
