﻿// Copyright (c) ppy Pty Ltd <contact@ppy.sh>. Licensed under the MIT Licence.
// See the LICENCE file in the repository root for full licence text.

using System;
using System.Collections.Generic;
using System.Diagnostics;
using System.Linq;
using osu.Framework.Allocation;
using osu.Framework.Bindables;
using osu.Framework.Graphics;
using osu.Framework.Graphics.Containers;
using osu.Framework.Graphics.Primitives;
using osu.Framework.Input;
using osu.Framework.Input.Bindings;
using osu.Framework.Input.Events;
using osu.Framework.Timing;
using osu.Game.Rulesets.Edit;
using osu.Game.Rulesets.Objects;
using osu.Game.Rulesets.Objects.Drawables;
using osuTK;
using osuTK.Input;

namespace osu.Game.Screens.Edit.Compose.Components
{
    /// <summary>
    /// A container which provides a "blueprint" display of hitobjects.
    /// Includes selection and manipulation support via a <see cref="SelectionHandler"/>.
    /// </summary>
    public abstract class BlueprintContainer : CompositeDrawable, IKeyBindingHandler<PlatformAction>
    {
        public event Action<IEnumerable<HitObject>> SelectionChanged;

        protected DragBox DragBox { get; private set; }

        private SelectionBlueprintContainer selectionBlueprints;

        private SelectionHandler selectionHandler;

        [Resolved]
        private IAdjustableClock adjustableClock { get; set; }

        [Resolved]
        private EditorBeatmap beatmap { get; set; }

        private readonly BindableList<HitObject> selectedHitObjects = new BindableList<HitObject>();

        [Resolved(canBeNull: true)]
        private IDistanceSnapProvider snapProvider { get; set; }

        protected BlueprintContainer()
        {
            RelativeSizeAxes = Axes.Both;
        }

        [BackgroundDependencyLoader]
        private void load()
        {
            selectionHandler = CreateSelectionHandler();
            selectionHandler.DeselectAll = deselectAll;

            AddRangeInternal(new[]
            {
                DragBox = CreateDragBox(select),
                selectionHandler,
                selectionBlueprints = CreateSelectionBlueprintContainer(),
                DragBox.CreateProxy().With(p => p.Depth = float.MinValue)
            });

            foreach (var obj in beatmap.HitObjects)
                AddBlueprintFor(obj);

            selectedHitObjects.BindTo(beatmap.SelectedHitObjects);
            selectedHitObjects.ItemsAdded += objects =>
            {
                foreach (var o in objects)
                    selectionBlueprints.FirstOrDefault(b => b.HitObject == o)?.Select();
            };

            selectedHitObjects.ItemsRemoved += objects =>
            {
                foreach (var o in objects)
                    selectionBlueprints.FirstOrDefault(b => b.HitObject == o)?.Deselect();
            };
        }

        protected virtual SelectionBlueprintContainer CreateSelectionBlueprintContainer() => new SelectionBlueprintContainer { RelativeSizeAxes = Axes.Both };

        protected override void LoadComplete()
        {
            base.LoadComplete();

            beatmap.HitObjectAdded += AddBlueprintFor;
            beatmap.HitObjectRemoved += removeBlueprintFor;
        }

        /// <summary>
        /// Creates a <see cref="SelectionHandler"/> which outlines <see cref="DrawableHitObject"/>s and handles movement of selections.
        /// </summary>
        protected virtual SelectionHandler CreateSelectionHandler() => new SelectionHandler();

        /// <summary>
        /// Creates a <see cref="SelectionBlueprint"/> for a specific <see cref="DrawableHitObject"/>.
        /// </summary>
        /// <param name="hitObject">The <see cref="DrawableHitObject"/> to create the overlay for.</param>
        protected virtual SelectionBlueprint CreateBlueprintFor(HitObject hitObject) => null;

        protected virtual DragBox CreateDragBox(Action<RectangleF> performSelect) => new DragBox(performSelect);

        protected override bool OnMouseDown(MouseDownEvent e)
        {
            beginClickSelection(e);

            prepareSelectionMovement();

            return e.Button == MouseButton.Left;
        }

        protected override bool OnClick(ClickEvent e)
        {
            if (e.Button == MouseButton.Right)
                return false;

            // Deselection should only occur if no selected blueprints are hovered
            // A special case for when a blueprint was selected via this click is added since OnClick() may occur outside the hitobject and should not trigger deselection
            if (endClickSelection() || selectionHandler.SelectedBlueprints.Any(b => b.IsHovered))
                return true;

            deselectAll();
            return true;
        }

        protected override bool OnDoubleClick(DoubleClickEvent e)
        {
            if (e.Button == MouseButton.Right)
                return false;

            SelectionBlueprint clickedBlueprint = selectionHandler.SelectedBlueprints.FirstOrDefault(b => b.IsHovered);

            if (clickedBlueprint == null)
                return false;

            adjustableClock?.Seek(clickedBlueprint.HitObject.StartTime);
            return true;
        }

        protected override void OnMouseUp(MouseUpEvent e)
        {
            // Special case for when a drag happened instead of a click
            Schedule(() => endClickSelection());
<<<<<<< HEAD
=======
        }
>>>>>>> ccf91188

            finishSelectionMovement();

            return e.Button == MouseButton.Left;
        }

        protected override bool OnDragStart(DragStartEvent e)
        {
            if (e.Button == MouseButton.Right)
                return false;

            if (movementBlueprint != null)
                return true;

            if (DragBox.HandleDrag(e))
            {
                DragBox.Show();
                return true;
            }

            return false;
        }

        protected override void OnDrag(DragEvent e)
        {
            if (e.Button == MouseButton.Right)
                return;

<<<<<<< HEAD
            if (DragBox.State == Visibility.Visible)
                return DragBox.HandleDrag(e);

            return moveCurrentSelection(e);
=======
            if (!moveCurrentSelection(e))
                dragBox.UpdateDrag(e);
>>>>>>> ccf91188
        }

        protected override void OnDragEnd(DragEndEvent e)
        {
            if (e.Button == MouseButton.Right)
                return;

            if (DragBox.State == Visibility.Visible)
            {
                DragBox.Hide();
                selectionHandler.UpdateVisibility();
            }
        }

        protected override bool OnKeyDown(KeyDownEvent e)
        {
            switch (e.Key)
            {
                case Key.Escape:
                    if (!selectionHandler.SelectedBlueprints.Any())
                        return false;

                    deselectAll();
                    return true;
            }

            return false;
        }

        public bool OnPressed(PlatformAction action)
        {
            switch (action.ActionType)
            {
                case PlatformActionType.SelectAll:
                    selectAll();
                    return true;
            }

            return false;
        }

        public void OnReleased(PlatformAction action)
        {
        }

        #region Blueprint Addition/Removal

        private void removeBlueprintFor(HitObject hitObject)
        {
            var blueprint = selectionBlueprints.SingleOrDefault(m => m.HitObject == hitObject);
            if (blueprint == null)
                return;

            blueprint.Deselect();

            blueprint.Selected -= onBlueprintSelected;
            blueprint.Deselected -= onBlueprintDeselected;

            selectionBlueprints.Remove(blueprint);
        }

        protected virtual void AddBlueprintFor(HitObject hitObject)
        {
            var blueprint = CreateBlueprintFor(hitObject);
            if (blueprint == null)
                return;

            blueprint.Selected += onBlueprintSelected;
            blueprint.Deselected += onBlueprintDeselected;

            selectionBlueprints.Add(blueprint);
        }

        #endregion

        #region Selection

        /// <summary>
        /// Whether a blueprint was selected by a previous click event.
        /// </summary>
        private bool clickSelectionBegan;

        /// <summary>
        /// Attempts to select any hovered blueprints.
        /// </summary>
        /// <param name="e">The input event that triggered this selection.</param>
        private void beginClickSelection(MouseButtonEvent e)
        {
            Debug.Assert(!clickSelectionBegan);

            // Deselections are only allowed for control + left clicks
            bool allowDeselection = e.ControlPressed && e.Button == MouseButton.Left;

            // Todo: This is probably incorrectly disallowing multiple selections on stacked objects
            if (!allowDeselection && selectionHandler.SelectedBlueprints.Any(s => s.IsHovered))
                return;

            foreach (SelectionBlueprint blueprint in selectionBlueprints.AliveChildren)
            {
                if (blueprint.IsHovered)
                {
                    selectionHandler.HandleSelectionRequested(blueprint, e.CurrentState);
                    clickSelectionBegan = true;
                    break;
                }
            }
        }

        /// <summary>
        /// Finishes the current blueprint selection.
        /// </summary>
        /// <returns>Whether a click selection was active.</returns>
        private bool endClickSelection()
        {
            if (!clickSelectionBegan)
                return false;

            clickSelectionBegan = false;
            return true;
        }

        /// <summary>
        /// Select all masks in a given rectangle selection area.
        /// </summary>
        /// <param name="rect">The rectangle to perform a selection on in screen-space coordinates.</param>
        private void select(RectangleF rect)
        {
            foreach (var blueprint in selectionBlueprints)
            {
                if (blueprint.IsAlive && blueprint.IsPresent && rect.Contains(blueprint.SelectionPoint))
                    blueprint.Select();
                else
                    blueprint.Deselect();
            }
        }

        /// <summary>
        /// Selects all <see cref="SelectionBlueprint"/>s.
        /// </summary>
        private void selectAll()
        {
            selectionBlueprints.ToList().ForEach(m => m.Select());
            selectionHandler.UpdateVisibility();
        }

        /// <summary>
        /// Deselects all selected <see cref="SelectionBlueprint"/>s.
        /// </summary>
        private void deselectAll() => selectionHandler.SelectedBlueprints.ToList().ForEach(m => m.Deselect());

        private void onBlueprintSelected(SelectionBlueprint blueprint)
        {
            selectionHandler.HandleSelected(blueprint);
            selectionBlueprints.ChangeChildDepth(blueprint, 1);
            beatmap.SelectedHitObjects.Add(blueprint.HitObject);

            SelectionChanged?.Invoke(selectionHandler.SelectedHitObjects);
        }

        private void onBlueprintDeselected(SelectionBlueprint blueprint)
        {
            selectionHandler.HandleDeselected(blueprint);
            selectionBlueprints.ChangeChildDepth(blueprint, 0);
            beatmap.SelectedHitObjects.Remove(blueprint.HitObject);

            SelectionChanged?.Invoke(selectionHandler.SelectedHitObjects);
        }

        #endregion

        #region Selection Movement

        private Vector2? movementBlueprintOriginalPosition;
        private SelectionBlueprint movementBlueprint;

        /// <summary>
        /// Attempts to begin the movement of any selected blueprints.
        /// </summary>
        /// <returns>Whether movement began.</returns>
        private bool prepareSelectionMovement()
        {
            Debug.Assert(movementBlueprint == null);

            // Any selected blueprint that is hovered can begin the movement of the group, however only the earliest hitobject is used for movement
            // A special case is added for when a click selection occurred before the drag
            if (!clickSelectionBegan && !selectionHandler.SelectedBlueprints.Any(b => b.IsHovered))
                return false;

            // Movement is tracked from the blueprint of the earliest hitobject, since it only makes sense to distance snap from that hitobject
            movementBlueprint = selectionHandler.SelectedBlueprints.OrderBy(b => b.HitObject.StartTime).First();
            movementBlueprintOriginalPosition = movementBlueprint.SelectionPoint; // todo: unsure if correct

            return true;
        }

        /// <summary>
        /// Moves the current selected blueprints.
        /// </summary>
        /// <param name="e">The <see cref="DragEvent"/> defining the movement event.</param>
        /// <returns>Whether a movement was active.</returns>
        private bool moveCurrentSelection(DragEvent e)
        {
            if (movementBlueprint == null)
                return false;

            Debug.Assert(movementBlueprintOriginalPosition != null);

            HitObject draggedObject = movementBlueprint.HitObject;

            // The final movement position, relative to screenSpaceMovementStartPosition
            Vector2 movePosition = movementBlueprintOriginalPosition.Value + e.ScreenSpaceMousePosition - e.ScreenSpaceMouseDownPosition;

            (Vector2 snappedPosition, double snappedTime) = snapProvider.GetSnappedPosition(ToLocalSpace(movePosition), draggedObject.StartTime);

            // Move the hitobjects
            if (!selectionHandler.HandleMovement(new MoveSelectionEvent(movementBlueprint, ToScreenSpace(snappedPosition))))
                return true;

            // Apply the start time at the newly snapped-to position
            double offset = snappedTime - draggedObject.StartTime;
            foreach (HitObject obj in selectionHandler.SelectedHitObjects)
                obj.StartTime += offset;

            return true;
        }

        /// <summary>
        /// Finishes the current movement of selected blueprints.
        /// </summary>
        /// <returns>Whether a movement was active.</returns>
        private bool finishSelectionMovement()
        {
            if (movementBlueprint == null)
                return false;

            movementBlueprintOriginalPosition = null;
            movementBlueprint = null;

            return true;
        }

        #endregion

        protected override void Dispose(bool isDisposing)
        {
            base.Dispose(isDisposing);

            if (beatmap != null)
            {
                beatmap.HitObjectAdded -= AddBlueprintFor;
                beatmap.HitObjectRemoved -= removeBlueprintFor;
            }
        }

        protected class SelectionBlueprintContainer : Container<SelectionBlueprint>
        {
            //todo: remove
        }
    }
}<|MERGE_RESOLUTION|>--- conflicted
+++ resolved
@@ -147,14 +147,8 @@
         {
             // Special case for when a drag happened instead of a click
             Schedule(() => endClickSelection());
-<<<<<<< HEAD
-=======
-        }
->>>>>>> ccf91188
 
             finishSelectionMovement();
-
-            return e.Button == MouseButton.Left;
         }
 
         protected override bool OnDragStart(DragStartEvent e)
@@ -179,15 +173,10 @@
             if (e.Button == MouseButton.Right)
                 return;
 
-<<<<<<< HEAD
             if (DragBox.State == Visibility.Visible)
-                return DragBox.HandleDrag(e);
-
-            return moveCurrentSelection(e);
-=======
-            if (!moveCurrentSelection(e))
-                dragBox.UpdateDrag(e);
->>>>>>> ccf91188
+                DragBox.HandleDrag(e);
+
+            moveCurrentSelection(e);
         }
 
         protected override void OnDragEnd(DragEndEvent e)
