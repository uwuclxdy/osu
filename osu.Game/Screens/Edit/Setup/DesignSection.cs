--- conflicted
+++ resolved
@@ -37,15 +37,9 @@
             {
                 EnableCountdown = new FormCheckBox
                 {
-<<<<<<< HEAD
-                    Label = EditorSetupStrings.EnableCountdown,
-                    Current = { Value = Beatmap.Countdown != CountdownType.None },
-                    Description = EditorSetupStrings.CountdownDescription
-=======
                     Caption = EditorSetupStrings.EnableCountdown,
                     HintText = EditorSetupStrings.CountdownDescription,
-                    Current = { Value = Beatmap.BeatmapInfo.Countdown != CountdownType.None },
->>>>>>> 479ff7eb
+                    Current = { Value = Beatmap.Countdown != CountdownType.None },
                 },
                 CountdownSettings = new FillFlowContainer
                 {
@@ -57,77 +51,42 @@
                     {
                         CountdownSpeed = new FormEnumDropdown<CountdownType>
                         {
-<<<<<<< HEAD
-                            Label = EditorSetupStrings.CountdownSpeed,
+                            Caption = EditorSetupStrings.CountdownSpeed,
                             Current = { Value = Beatmap.Countdown != CountdownType.None ? Beatmap.Countdown : CountdownType.Normal },
-=======
-                            Caption = EditorSetupStrings.CountdownSpeed,
-                            Current = { Value = Beatmap.BeatmapInfo.Countdown != CountdownType.None ? Beatmap.BeatmapInfo.Countdown : CountdownType.Normal },
->>>>>>> 479ff7eb
                             Items = Enum.GetValues<CountdownType>().Where(type => type != CountdownType.None)
                         },
                         CountdownOffset = new FormNumberBox
                         {
-<<<<<<< HEAD
-                            Label = EditorSetupStrings.CountdownOffset,
-                            Current = { Value = Beatmap.CountdownOffset.ToString() },
-                            Description = EditorSetupStrings.CountdownOffsetDescription,
-=======
                             Caption = EditorSetupStrings.CountdownOffset,
                             HintText = EditorSetupStrings.CountdownOffsetDescription,
-                            Current = { Value = Beatmap.BeatmapInfo.CountdownOffset.ToString() },
+                            Current = { Value = Beatmap.CountdownOffset.ToString() },
                             TabbableContentContainer = this,
->>>>>>> 479ff7eb
                         }
                     }
                 },
                 widescreenSupport = new FormCheckBox
                 {
-<<<<<<< HEAD
-                    Label = EditorSetupStrings.WidescreenSupport,
-                    Description = EditorSetupStrings.WidescreenSupportDescription,
-                    Current = { Value = Beatmap.WidescreenStoryboard }
-=======
                     Caption = EditorSetupStrings.WidescreenSupport,
                     HintText = EditorSetupStrings.WidescreenSupportDescription,
-                    Current = { Value = Beatmap.BeatmapInfo.WidescreenStoryboard }
->>>>>>> 479ff7eb
+                    Current = { Value = Beatmap.WidescreenStoryboard }
                 },
                 epilepsyWarning = new FormCheckBox
                 {
-<<<<<<< HEAD
-                    Label = EditorSetupStrings.EpilepsyWarning,
-                    Description = EditorSetupStrings.EpilepsyWarningDescription,
-                    Current = { Value = Beatmap.EpilepsyWarning }
-=======
                     Caption = EditorSetupStrings.EpilepsyWarning,
                     HintText = EditorSetupStrings.EpilepsyWarningDescription,
-                    Current = { Value = Beatmap.BeatmapInfo.EpilepsyWarning }
->>>>>>> 479ff7eb
+                    Current = { Value = Beatmap.EpilepsyWarning }
                 },
                 letterboxDuringBreaks = new FormCheckBox
                 {
-<<<<<<< HEAD
-                    Label = EditorSetupStrings.LetterboxDuringBreaks,
-                    Description = EditorSetupStrings.LetterboxDuringBreaksDescription,
-                    Current = { Value = Beatmap.LetterboxInBreaks }
-=======
                     Caption = EditorSetupStrings.LetterboxDuringBreaks,
                     HintText = EditorSetupStrings.LetterboxDuringBreaksDescription,
-                    Current = { Value = Beatmap.BeatmapInfo.LetterboxInBreaks }
->>>>>>> 479ff7eb
+                    Current = { Value = Beatmap.LetterboxInBreaks }
                 },
                 samplesMatchPlaybackRate = new FormCheckBox
                 {
-<<<<<<< HEAD
-                    Label = EditorSetupStrings.SamplesMatchPlaybackRate,
-                    Description = EditorSetupStrings.SamplesMatchPlaybackRateDescription,
-                    Current = { Value = Beatmap.SamplesMatchPlaybackRate }
-=======
                     Caption = EditorSetupStrings.SamplesMatchPlaybackRate,
                     HintText = EditorSetupStrings.SamplesMatchPlaybackRateDescription,
-                    Current = { Value = Beatmap.BeatmapInfo.SamplesMatchPlaybackRate }
->>>>>>> 479ff7eb
+                    Current = { Value = Beatmap.SamplesMatchPlaybackRate }
                 }
             };
         }
