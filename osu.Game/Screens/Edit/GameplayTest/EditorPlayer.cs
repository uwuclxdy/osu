// Copyright (c) ppy Pty Ltd <contact@ppy.sh>. Licensed under the MIT Licence.
// See the LICENCE file in the repository root for full licence text.

using System.Collections.Generic;
using System.Linq;
using osu.Framework.Allocation;
using osu.Framework.Input.Bindings;
using osu.Framework.Input.Events;
using osu.Framework.Screens;
using osu.Game.Beatmaps;
using osu.Game.Input.Bindings;
using osu.Game.Overlays;
using osu.Game.Rulesets.Judgements;
<<<<<<< HEAD
=======
using osu.Game.Rulesets.Mods;
>>>>>>> 13c83708
using osu.Game.Rulesets.Objects;
using osu.Game.Screens.Play;
using osu.Game.Users;

namespace osu.Game.Screens.Edit.GameplayTest
{
    public partial class EditorPlayer : Player, IKeyBindingHandler<GlobalAction>
    {
        private readonly Editor editor;
        private readonly EditorState editorState;

        protected override UserActivity InitialActivity => new UserActivity.TestingBeatmap(Beatmap.Value.BeatmapInfo);

        [Resolved]
        private MusicController musicController { get; set; } = null!;

        public EditorPlayer(Editor editor)
            : base(new PlayerConfiguration { ShowResults = false })
        {
            this.editor = editor;
            editorState = editor.GetState();
        }

        protected override GameplayClockContainer CreateGameplayClockContainer(WorkingBeatmap beatmap, double gameplayStart)
        {
            var masterGameplayClockContainer = new MasterGameplayClockContainer(beatmap, gameplayStart);

            // Only reset the time to the current point if the editor is later than the normal start time (and the first object).
            // This allows more sane test playing from the start of the beatmap (ie. correctly adding lead-in time).
            if (editorState.Time > gameplayStart && editorState.Time > DrawableRuleset.Objects.FirstOrDefault()?.StartTime)
                masterGameplayClockContainer.Reset(editorState.Time);

            return masterGameplayClockContainer;
        }

        protected override void LoadComplete()
        {
            base.LoadComplete();

            markPreviousObjectsHit();
            markVisibleDrawableObjectsHit();

            ScoreProcessor.HasCompleted.BindValueChanged(completed =>
            {
                if (completed.NewValue)
                {
                    Scheduler.AddDelayed(() =>
                    {
                        if (this.IsCurrentScreen())
                            this.Exit();
                    }, RESULTS_DISPLAY_DELAY);
                }
            });
        }

        private void markPreviousObjectsHit()
        {
            foreach (var hitObject in enumerateHitObjects(DrawableRuleset.Objects, editorState.Time))
            {
                var judgement = hitObject.Judgement;
<<<<<<< HEAD
                var result = new JudgementResult(hitObject, judgement) { Type = judgement.MaxResult };
=======
                var result = new JudgementResult(hitObject, judgement)
                {
                    Type = judgement.MaxResult,
                    GameplayRate = GameplayClockContainer.GetTrueGameplayRate(),
                };
>>>>>>> 13c83708

                HealthProcessor.ApplyResult(result);
                ScoreProcessor.ApplyResult(result);
            }

            static IEnumerable<HitObject> enumerateHitObjects(IEnumerable<HitObject> hitObjects, double cutoffTime)
            {
                foreach (var hitObject in hitObjects)
                {
                    foreach (var nested in enumerateHitObjects(hitObject.NestedHitObjects, cutoffTime))
                    {
                        if (nested.GetEndTime() < cutoffTime)
                            yield return nested;
                    }

                    if (hitObject.GetEndTime() < cutoffTime)
                        yield return hitObject;
                }
            }
        }

        private void markVisibleDrawableObjectsHit()
        {
            if (!DrawableRuleset.Playfield.IsLoaded)
            {
                Schedule(markVisibleDrawableObjectsHit);
                return;
            }

            foreach (var drawableObjectEntry in enumerateDrawableEntries(
                         DrawableRuleset.Playfield.AllHitObjects
                                        .Select(ho => ho.Entry)
                                        .Where(e => e != null)
                                        .Cast<HitObjectLifetimeEntry>(), editorState.Time))
            {
                drawableObjectEntry.Result = new JudgementResult(drawableObjectEntry.HitObject, drawableObjectEntry.HitObject.Judgement)
                {
                    Type = drawableObjectEntry.HitObject.Judgement.MaxResult
                };
            }

            static IEnumerable<HitObjectLifetimeEntry> enumerateDrawableEntries(IEnumerable<HitObjectLifetimeEntry> entries, double cutoffTime)
            {
                foreach (var entry in entries)
                {
                    foreach (var nested in enumerateDrawableEntries(entry.NestedEntries, cutoffTime))
                    {
                        if (nested.HitObject.GetEndTime() < cutoffTime)
                            yield return nested;
                    }

                    if (entry.HitObject.GetEndTime() < cutoffTime)
                        yield return entry;
                }
            }
        }

        protected override void PrepareReplay()
        {
            // don't record replays.
        }

        protected override bool CheckModsAllowFailure() => false; // never fail.

        public bool OnPressed(KeyBindingPressEvent<GlobalAction> e)
        {
            if (e.Repeat)
                return false;

            switch (e.Action)
            {
                case GlobalAction.EditorTestPlayToggleAutoplay:
                    toggleAutoplay();
                    return true;

                case GlobalAction.EditorTestPlayToggleQuickPause:
                    toggleQuickPause();
                    return true;

                case GlobalAction.EditorTestPlayQuickExitToInitialTime:
                    quickExit(false);
                    return true;

                case GlobalAction.EditorTestPlayQuickExitToCurrentTime:
                    quickExit(true);
                    return true;

                default:
                    return false;
            }
        }

        public void OnReleased(KeyBindingReleaseEvent<GlobalAction> e)
        {
        }

        private void toggleAutoplay()
        {
            if (DrawableRuleset.ReplayScore == null)
            {
                var autoplay = Ruleset.Value.CreateInstance().GetAutoplayMod();
                if (autoplay == null)
                    return;

                var score = autoplay.CreateScoreFromReplayData(GameplayState.Beatmap, [autoplay]);

                // remove past frames to prevent replay frame handler from seeking back to start in an attempt to play back the entirety of the replay.
                score.Replay.Frames.RemoveAll(f => f.Time <= GameplayClockContainer.CurrentTime);

                DrawableRuleset.SetReplayScore(score);
                // Without this schedule, the `GlobalCursorDisplay.Update()` machinery will fade the gameplay cursor out, but we still want it to show.
                Schedule(() => DrawableRuleset.Cursor?.Show());
            }
            else
                DrawableRuleset.SetReplayScore(null);
        }

        private void toggleQuickPause()
        {
            if (GameplayClockContainer.IsPaused.Value)
                GameplayClockContainer.Start();
            else
                GameplayClockContainer.Stop();
        }

        private void quickExit(bool useCurrentTime)
        {
            if (useCurrentTime)
                editorState.Time = GameplayClockContainer.CurrentTime;

            editor.RestoreState(editorState);
            this.Exit();
        }

        public override void OnEntering(ScreenTransitionEvent e)
        {
            base.OnEntering(e);

            // finish alpha transforms on entering to avoid gameplay starting in a half-hidden state.
            // the finish calls are purposefully not propagated to children to avoid messing up their state.
            FinishTransforms();
            GameplayClockContainer.FinishTransforms(false, nameof(Alpha));
        }

        public override bool OnExiting(ScreenExitEvent e)
        {
            musicController.Stop();

            editor.RestoreState(editorState);
            return base.OnExiting(e);
        }
    }
}<|MERGE_RESOLUTION|>--- conflicted
+++ resolved
@@ -11,10 +11,7 @@
 using osu.Game.Input.Bindings;
 using osu.Game.Overlays;
 using osu.Game.Rulesets.Judgements;
-<<<<<<< HEAD
-=======
 using osu.Game.Rulesets.Mods;
->>>>>>> 13c83708
 using osu.Game.Rulesets.Objects;
 using osu.Game.Screens.Play;
 using osu.Game.Users;
@@ -75,15 +72,11 @@
             foreach (var hitObject in enumerateHitObjects(DrawableRuleset.Objects, editorState.Time))
             {
                 var judgement = hitObject.Judgement;
-<<<<<<< HEAD
-                var result = new JudgementResult(hitObject, judgement) { Type = judgement.MaxResult };
-=======
                 var result = new JudgementResult(hitObject, judgement)
                 {
                     Type = judgement.MaxResult,
                     GameplayRate = GameplayClockContainer.GetTrueGameplayRate(),
                 };
->>>>>>> 13c83708
 
                 HealthProcessor.ApplyResult(result);
                 ScoreProcessor.ApplyResult(result);
