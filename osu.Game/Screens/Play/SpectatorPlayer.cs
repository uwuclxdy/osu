// Copyright (c) ppy Pty Ltd <contact@ppy.sh>. Licensed under the MIT Licence.
// See the LICENCE file in the repository root for full licence text.

using osu.Framework.Allocation;
using osu.Framework.Graphics;
using osu.Framework.Screens;
using osu.Game.Graphics;
using osu.Game.Graphics.Sprites;
using osu.Game.Online.Spectator;
using osu.Game.Rulesets.Replays;
using osu.Game.Rulesets.Replays.Types;
using osu.Game.Scoring;
using osu.Game.Screens.Ranking;

namespace osu.Game.Screens.Play
{
    public class SpectatorPlayer : Player
    {
        [Resolved]
        private SpectatorClient spectatorClient { get; set; }

        private readonly Score score;

        [Resolved]
        private SpectatorClient spectatorClient { get; set; }

        protected override bool CheckModsAllowFailure() => false; // todo: better support starting mid-way through beatmap

        public SpectatorPlayer(Score score)
        {
            this.score = score;
        }

<<<<<<< HEAD
=======
        protected override Score CreateScore() => score;

        protected override ResultsScreen CreateResults(ScoreInfo score)
            => new SpectatorResultsScreen(score);

>>>>>>> 15b43bee
        [BackgroundDependencyLoader]
        private void load()
        {
            spectatorClient.OnUserBeganPlaying += userBeganPlaying;

            AddInternal(new OsuSpriteText
            {
                Text = $"Watching {score.ScoreInfo.User.Username} playing live!",
                Font = OsuFont.Default.With(size: 30),
                Y = 100,
                Anchor = Anchor.TopCentre,
                Origin = Anchor.TopCentre,
            });
        }

        protected override void StartGameplay()
        {
            base.StartGameplay();

            spectatorClient.OnNewFrames += userSentFrames;
            seekToGameplay();
        }

        private void userSentFrames(int userId, FrameDataBundle bundle)
        {
            if (userId != score.ScoreInfo.User.Id)
                return;

            if (!LoadedBeatmapSuccessfully)
                return;

            if (!this.IsCurrentScreen())
                return;

            foreach (var frame in bundle.Frames)
            {
                IConvertibleReplayFrame convertibleFrame = GameplayRuleset.CreateConvertibleReplayFrame();
                convertibleFrame.FromLegacy(frame, GameplayBeatmap.PlayableBeatmap);

                var convertedFrame = (ReplayFrame)convertibleFrame;
                convertedFrame.Time = frame.Time;

                score.Replay.Frames.Add(convertedFrame);
            }

            seekToGameplay();
        }

        private bool seekedToGameplay;

        private void seekToGameplay()
        {
            if (seekedToGameplay || score.Replay.Frames.Count == 0)
                return;

            NonFrameStableSeek(score.Replay.Frames[0].Time);

            seekedToGameplay = true;
        }

        protected override ResultsScreen CreateResults(ScoreInfo score)
        {
            return new SpectatorResultsScreen(score);
        }

        protected override void PrepareReplay()
        {
            DrawableRuleset?.SetReplayScore(score);
        }

        public override bool OnExiting(IScreen next)
        {
            spectatorClient.OnUserBeganPlaying -= userBeganPlaying;
            spectatorClient.OnNewFrames -= userSentFrames;

            return base.OnExiting(next);
        }

        private void userBeganPlaying(int userId, SpectatorState state)
        {
            if (userId != score.ScoreInfo.UserID) return;

            Schedule(() =>
            {
                if (this.IsCurrentScreen()) this.Exit();
            });
        }

        protected override void Dispose(bool isDisposing)
        {
            base.Dispose(isDisposing);

            if (spectatorClient != null)
            {
                spectatorClient.OnUserBeganPlaying -= userBeganPlaying;
                spectatorClient.OnNewFrames -= userSentFrames;
            }
        }
    }
}<|MERGE_RESOLUTION|>--- conflicted
+++ resolved
@@ -21,9 +21,6 @@
 
         private readonly Score score;
 
-        [Resolved]
-        private SpectatorClient spectatorClient { get; set; }
-
         protected override bool CheckModsAllowFailure() => false; // todo: better support starting mid-way through beatmap
 
         public SpectatorPlayer(Score score)
@@ -31,14 +28,6 @@
             this.score = score;
         }
 
-<<<<<<< HEAD
-=======
-        protected override Score CreateScore() => score;
-
-        protected override ResultsScreen CreateResults(ScoreInfo score)
-            => new SpectatorResultsScreen(score);
-
->>>>>>> 15b43bee
         [BackgroundDependencyLoader]
         private void load()
         {
@@ -99,10 +88,10 @@
             seekedToGameplay = true;
         }
 
+        protected override Score CreateScore() => score;
+
         protected override ResultsScreen CreateResults(ScoreInfo score)
-        {
-            return new SpectatorResultsScreen(score);
-        }
+            => new SpectatorResultsScreen(score);
 
         protected override void PrepareReplay()
         {
