--- conflicted
+++ resolved
@@ -305,22 +305,13 @@
             {
                 root.AddChild(newSet);
 
-                // only reset scroll position if already near the scroll target.
-                // without this, during a large beatmap import it is impossible to navigate the carousel.
-                applyActiveCriteria(false, alwaysResetScrollPosition: false);
-
-<<<<<<< HEAD
                 // check if we can/need to maintain our current selection.
                 if (previouslySelectedID != null)
                     select((CarouselItem)newSet.Beatmaps.FirstOrDefault(b => b.BeatmapInfo.ID == previouslySelectedID) ?? newSet);
             }
-=======
-            // check if we can/need to maintain our current selection.
-            if (previouslySelectedID != null)
-                select((CarouselItem)newSet.Beatmaps.FirstOrDefault(b => b.BeatmapInfo.ID == previouslySelectedID) ?? newSet);
->>>>>>> c4f24ef9
 
             itemsCache.Invalidate();
+
             Schedule(() =>
             {
                 if (!Scroll.UserScrolling)
