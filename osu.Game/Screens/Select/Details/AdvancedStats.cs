--- conflicted
+++ resolved
@@ -106,11 +106,7 @@
 
         private void updateStatistics()
         {
-<<<<<<< HEAD
-            IBeatmapDifficultyInfo baseDifficulty = Beatmap?.BaseDifficulty;
-=======
-            BeatmapDifficulty baseDifficulty = BeatmapInfo?.BaseDifficulty;
->>>>>>> a5aa3281
+            IBeatmapDifficultyInfo baseDifficulty = BeatmapInfo?.BaseDifficulty;
             BeatmapDifficulty adjustedDifficulty = null;
 
             if (baseDifficulty != null && mods.Value.Any(m => m is IApplicableToDifficulty))
