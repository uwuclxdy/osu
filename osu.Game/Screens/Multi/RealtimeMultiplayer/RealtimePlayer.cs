--- conflicted
+++ resolved
@@ -59,11 +59,7 @@
                 if (!connected.NewValue)
                 {
                     // messaging to the user about this disconnect will be provided by the RealtimeMatchSubScreen.
-<<<<<<< HEAD
                     failAndBail();
-=======
-                    Schedule(() => PerformExit(false));
->>>>>>> 25490393
                 }
             }, true);
 
@@ -72,14 +68,8 @@
 
             if (!startedEvent.Wait(TimeSpan.FromSeconds(30)))
             {
-<<<<<<< HEAD
                 failAndBail("Failed to start the multiplayer match in time.");
                 return;
-=======
-                Logger.Log("Failed to start the multiplayer match in time.", LoggingTarget.Runtime, LogLevel.Important);
-
-                Schedule(() => PerformExit(false));
->>>>>>> 25490393
             }
 
             Debug.Assert(client.Room != null);
@@ -96,7 +86,7 @@
                 Logger.Log(message, LoggingTarget.Runtime, LogLevel.Important);
 
             startedEvent.Set();
-            Schedule(PerformImmediateExit);
+            Schedule(() => PerformExit(false));
         }
 
         protected override void Update()
