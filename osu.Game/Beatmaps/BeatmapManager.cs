// Copyright (c) ppy Pty Ltd <contact@ppy.sh>. Licensed under the MIT Licence.
// See the LICENCE file in the repository root for full licence text.

using System;
using System.Collections.Generic;
using System.IO;
using System.Linq;
using System.Linq.Expressions;
using System.Threading.Tasks;
using Microsoft.EntityFrameworkCore;
using osu.Framework.Audio;
using osu.Framework.Audio.Track;
using osu.Framework.Extensions;
using osu.Framework.Extensions.IEnumerableExtensions;
using osu.Framework.Graphics.Textures;
using osu.Framework.Logging;
using osu.Framework.Platform;
using osu.Game.Beatmaps.Formats;
using osu.Game.Database;
using osu.Game.IO.Archives;
using osu.Game.Online.API;
using osu.Game.Online.API.Requests;
using osu.Game.Overlays.Notifications;
using osu.Game.Rulesets;

namespace osu.Game.Beatmaps
{
    /// <summary>
    /// Handles the storage and retrieval of Beatmaps/WorkingBeatmaps.
    /// </summary>
    public partial class BeatmapManager : ArchiveModelManager<BeatmapSetInfo, BeatmapSetFileInfo>
    {
        /// <summary>
        /// Fired when a single difficulty has been hidden.
        /// </summary>
        public event Action<BeatmapInfo> BeatmapHidden;

        /// <summary>
        /// Fired when a single difficulty has been restored.
        /// </summary>
        public event Action<BeatmapInfo> BeatmapRestored;

        /// <summary>
        /// Fired when a beatmap download begins.
        /// </summary>
        public event Action<DownloadBeatmapSetRequest> BeatmapDownloadBegan;

        /// <summary>
        /// Fired when a beatmap download is interrupted, due to user cancellation or other failures.
        /// </summary>
        public event Action<DownloadBeatmapSetRequest> BeatmapDownloadFailed;

        /// <summary>
        /// Fired when a beatmap load is requested (into the interactive game UI).
        /// </summary>
        public Action<BeatmapSetInfo> PresentBeatmap;

        /// <summary>
        /// A default representation of a WorkingBeatmap to use when no beatmap is available.
        /// </summary>
        public readonly WorkingBeatmap DefaultBeatmap;

        public override string[] HandledExtensions => new[] { ".osz" };

        protected override string[] HashableFileTypes => new[] { ".osu" };

        protected override string ImportFromStablePath => "Songs";

        private readonly RulesetStore rulesets;

        private readonly BeatmapStore beatmaps;

        private readonly APIAccess api;

        private readonly AudioManager audioManager;

        private readonly GameHost host;

        private readonly List<DownloadBeatmapSetRequest> currentDownloads = new List<DownloadBeatmapSetRequest>();

<<<<<<< HEAD
        public BeatmapManager(Storage storage, IDatabaseContextFactory contextFactory, RulesetStore rulesets, APIAccess api, AudioManager audioManager, GameHost importHost = null,
=======
        public BeatmapManager(Storage storage, IDatabaseContextFactory contextFactory, RulesetStore rulesets, APIAccess api, AudioManager audioManager, GameHost host = null,
>>>>>>> 718136a8
                              WorkingBeatmap defaultBeatmap = null)
            : base(storage, contextFactory, new BeatmapStore(contextFactory), host)
        {
            this.rulesets = rulesets;
            this.api = api;
            this.audioManager = audioManager;
<<<<<<< HEAD
            host = importHost;
=======
            this.host = host;
>>>>>>> 718136a8

            DefaultBeatmap = defaultBeatmap;

            beatmaps = (BeatmapStore)ModelStore;
            beatmaps.BeatmapHidden += b => BeatmapHidden?.Invoke(b);
            beatmaps.BeatmapRestored += b => BeatmapRestored?.Invoke(b);
        }

        protected override void Populate(BeatmapSetInfo beatmapSet, ArchiveReader archive)
        {
            if (archive != null)
                beatmapSet.Beatmaps = createBeatmapDifficulties(archive);

            foreach (BeatmapInfo b in beatmapSet.Beatmaps)
            {
                // remove metadata from difficulties where it matches the set
                if (beatmapSet.Metadata.Equals(b.Metadata))
                    b.Metadata = null;

                b.BeatmapSet = beatmapSet;
            }

            validateOnlineIds(beatmapSet.Beatmaps);

            foreach (BeatmapInfo b in beatmapSet.Beatmaps)
                fetchAndPopulateOnlineValues(b, beatmapSet.Beatmaps);

            // check if a set already exists with the same online id, delete if it does.
            if (beatmapSet.OnlineBeatmapSetID != null)
            {
                var existingOnlineId = beatmaps.ConsumableItems.FirstOrDefault(b => b.OnlineBeatmapSetID == beatmapSet.OnlineBeatmapSetID);
                if (existingOnlineId != null)
                {
                    Delete(existingOnlineId);
                    beatmaps.PurgeDeletable(s => s.ID == existingOnlineId.ID);
                    Logger.Log($"Found existing beatmap set with same OnlineBeatmapSetID ({beatmapSet.OnlineBeatmapSetID}). It has been purged.", LoggingTarget.Database);
                }
            }
        }

        private void validateOnlineIds(List<BeatmapInfo> beatmaps)
        {
            var beatmapIds = beatmaps.Where(b => b.OnlineBeatmapID.HasValue).Select(b => b.OnlineBeatmapID).ToList();

            // ensure all IDs are unique in this set and none match existing IDs in the local beatmap store.
            if (beatmapIds.GroupBy(b => b).Any(g => g.Count() > 1) || QueryBeatmaps(b => beatmapIds.Contains(b.OnlineBeatmapID)).Any())
                // remove all online IDs if any problems were found.
                beatmaps.ForEach(b => b.OnlineBeatmapID = null);
        }

        /// <summary>
        /// Downloads a beatmap.
        /// This will post notifications tracking progress.
        /// </summary>
        /// <param name="beatmapSetInfo">The <see cref="BeatmapSetInfo"/> to be downloaded.</param>
        /// <param name="noVideo">Whether the beatmap should be downloaded without video. Defaults to false.</param>
        /// <returns>Downloading can happen</returns>
        public bool Download(BeatmapSetInfo beatmapSetInfo, bool noVideo = false)
        {
            var existing = GetExistingDownload(beatmapSetInfo);

            if (existing != null || api == null) return false;

            var downloadNotification = new DownloadNotification
            {
                CompletionText = $"Imported {beatmapSetInfo.Metadata.Artist} - {beatmapSetInfo.Metadata.Title}!",
                Text = $"Downloading {beatmapSetInfo.Metadata.Artist} - {beatmapSetInfo.Metadata.Title}",
            };

            var request = new DownloadBeatmapSetRequest(beatmapSetInfo, noVideo);

            request.DownloadProgressed += progress =>
            {
                downloadNotification.State = ProgressNotificationState.Active;
                downloadNotification.Progress = progress;
            };

            request.Success += data =>
            {
                downloadNotification.Text = $"Importing {beatmapSetInfo.Metadata.Artist} - {beatmapSetInfo.Metadata.Title}";

                Task.Factory.StartNew(() =>
                {
                    BeatmapSetInfo importedBeatmap;

                    // This gets scheduled back to the update thread, but we want the import to run in the background.
                    using (var stream = new MemoryStream(data))
                    using (var archive = new ZipArchiveReader(stream, beatmapSetInfo.ToString()))
                        importedBeatmap = Import(archive);

                    downloadNotification.CompletionClickAction = () =>
                    {
                        PresentCompletedImport(importedBeatmap.Yield());
                        return true;
                    };
                    downloadNotification.State = ProgressNotificationState.Completed;

                    currentDownloads.Remove(request);
                }, TaskCreationOptions.LongRunning);
            };

            request.Failure += error =>
            {
                BeatmapDownloadFailed?.Invoke(request);

                if (error is OperationCanceledException) return;

                downloadNotification.State = ProgressNotificationState.Cancelled;
                Logger.Error(error, "Beatmap download failed!");
                currentDownloads.Remove(request);
            };

            downloadNotification.CancelRequested += () =>
            {
                request.Cancel();
                currentDownloads.Remove(request);
                downloadNotification.State = ProgressNotificationState.Cancelled;
                return true;
            };

            currentDownloads.Add(request);
            PostNotification?.Invoke(downloadNotification);

            // don't run in the main api queue as this is a long-running task.
            Task.Factory.StartNew(() => request.Perform(api), TaskCreationOptions.LongRunning);
            BeatmapDownloadBegan?.Invoke(request);
            return true;
        }

        protected override void PresentCompletedImport(IEnumerable<BeatmapSetInfo> imported)
        {
            base.PresentCompletedImport(imported);
            PresentBeatmap?.Invoke(imported.LastOrDefault());
        }

        /// <summary>
        /// Get an existing download request if it exists.
        /// </summary>
        /// <param name="beatmap">The <see cref="BeatmapSetInfo"/> whose download request is wanted.</param>
        /// <returns>The <see cref="DownloadBeatmapSetRequest"/> object if it exists, or null.</returns>
        public DownloadBeatmapSetRequest GetExistingDownload(BeatmapSetInfo beatmap) => currentDownloads.Find(d => d.BeatmapSet.OnlineBeatmapSetID == beatmap.OnlineBeatmapSetID);

        /// <summary>
        /// Delete a beatmap difficulty.
        /// </summary>
        /// <param name="beatmap">The beatmap difficulty to hide.</param>
        public void Hide(BeatmapInfo beatmap) => beatmaps.Hide(beatmap);

        /// <summary>
        /// Restore a beatmap difficulty.
        /// </summary>
        /// <param name="beatmap">The beatmap difficulty to restore.</param>
        public void Restore(BeatmapInfo beatmap) => beatmaps.Restore(beatmap);

        /// <summary>
        /// Retrieve a <see cref="WorkingBeatmap"/> instance for the provided <see cref="BeatmapInfo"/>
        /// </summary>
        /// <param name="beatmapInfo">The beatmap to lookup.</param>
        /// <param name="previous">The currently loaded <see cref="WorkingBeatmap"/>. Allows for optimisation where elements are shared with the new beatmap. May be returned if beatmapInfo requested matches</param>
        /// <returns>A <see cref="WorkingBeatmap"/> instance correlating to the provided <see cref="BeatmapInfo"/>.</returns>
        public WorkingBeatmap GetWorkingBeatmap(BeatmapInfo beatmapInfo, WorkingBeatmap previous = null)
        {
            if (beatmapInfo?.ID > 0 && previous != null && previous.BeatmapInfo?.ID == beatmapInfo.ID)
                return previous;

            if (beatmapInfo?.BeatmapSet == null || beatmapInfo == DefaultBeatmap?.BeatmapInfo)
                return DefaultBeatmap;

            if (beatmapInfo.Metadata == null)
                beatmapInfo.Metadata = beatmapInfo.BeatmapSet.Metadata;

            WorkingBeatmap working = new BeatmapManagerWorkingBeatmap(Files.Store, new LargeTextureStore(host?.CreateTextureLoaderStore(Files.Store)), beatmapInfo, audioManager);

            previous?.TransferTo(working);

            return working;
        }

        /// <summary>
        /// Perform a lookup query on available <see cref="BeatmapSetInfo"/>s.
        /// </summary>
        /// <param name="query">The query.</param>
        /// <returns>The first result for the provided query, or null if no results were found.</returns>
        public BeatmapSetInfo QueryBeatmapSet(Expression<Func<BeatmapSetInfo, bool>> query) => beatmaps.ConsumableItems.AsNoTracking().FirstOrDefault(query);

        /// <summary>
        /// Returns a list of all usable <see cref="BeatmapSetInfo"/>s.
        /// </summary>
        /// <returns>A list of available <see cref="BeatmapSetInfo"/>.</returns>
        public List<BeatmapSetInfo> GetAllUsableBeatmapSets() => GetAllUsableBeatmapSetsEnumerable().ToList();

        /// <summary>
        /// Returns a list of all usable <see cref="BeatmapSetInfo"/>s.
        /// </summary>
        /// <returns>A list of available <see cref="BeatmapSetInfo"/>.</returns>
        public IQueryable<BeatmapSetInfo> GetAllUsableBeatmapSetsEnumerable() => beatmaps.ConsumableItems.Where(s => !s.DeletePending && !s.Protected);

        /// <summary>
        /// Perform a lookup query on available <see cref="BeatmapSetInfo"/>s.
        /// </summary>
        /// <param name="query">The query.</param>
        /// <returns>Results from the provided query.</returns>
        public IEnumerable<BeatmapSetInfo> QueryBeatmapSets(Expression<Func<BeatmapSetInfo, bool>> query) => beatmaps.ConsumableItems.AsNoTracking().Where(query);

        /// <summary>
        /// Perform a lookup query on available <see cref="BeatmapInfo"/>s.
        /// </summary>
        /// <param name="query">The query.</param>
        /// <returns>The first result for the provided query, or null if no results were found.</returns>
        public BeatmapInfo QueryBeatmap(Expression<Func<BeatmapInfo, bool>> query) => beatmaps.Beatmaps.AsNoTracking().FirstOrDefault(query);

        /// <summary>
        /// Perform a lookup query on available <see cref="BeatmapInfo"/>s.
        /// </summary>
        /// <param name="query">The query.</param>
        /// <returns>Results from the provided query.</returns>
        public IQueryable<BeatmapInfo> QueryBeatmaps(Expression<Func<BeatmapInfo, bool>> query) => beatmaps.Beatmaps.AsNoTracking().Where(query);

        protected override BeatmapSetInfo CreateModel(ArchiveReader reader)
        {
            // let's make sure there are actually .osu files to import.
            string mapName = reader.Filenames.FirstOrDefault(f => f.EndsWith(".osu"));
            if (string.IsNullOrEmpty(mapName))
            {
                Logger.Log($"No beatmap files found in the beatmap archive ({reader.Name}).", LoggingTarget.Database);
                return null;
            }

            Beatmap beatmap;
            using (var stream = new StreamReader(reader.GetStream(mapName)))
                beatmap = Decoder.GetDecoder<Beatmap>(stream).Decode(stream);

            return new BeatmapSetInfo
            {
                OnlineBeatmapSetID = beatmap.BeatmapInfo.BeatmapSet?.OnlineBeatmapSetID,
                Beatmaps = new List<BeatmapInfo>(),
                Metadata = beatmap.Metadata,
            };
        }

        /// <summary>
        /// Create all required <see cref="BeatmapInfo"/>s for the provided archive.
        /// </summary>
        private List<BeatmapInfo> createBeatmapDifficulties(ArchiveReader reader)
        {
            var beatmapInfos = new List<BeatmapInfo>();

            foreach (var name in reader.Filenames.Where(f => f.EndsWith(".osu")))
            {
                using (var raw = reader.GetStream(name))
                using (var ms = new MemoryStream()) //we need a memory stream so we can seek and shit
                using (var sr = new StreamReader(ms))
                {
                    raw.CopyTo(ms);
                    ms.Position = 0;

                    var decoder = Decoder.GetDecoder<Beatmap>(sr);
                    IBeatmap beatmap = decoder.Decode(sr);

                    beatmap.BeatmapInfo.Path = name;
                    beatmap.BeatmapInfo.Hash = ms.ComputeSHA2Hash();
                    beatmap.BeatmapInfo.MD5Hash = ms.ComputeMD5Hash();

                    var ruleset = rulesets.GetRuleset(beatmap.BeatmapInfo.RulesetID);
                    beatmap.BeatmapInfo.Ruleset = ruleset;
                    // TODO: this should be done in a better place once we actually need to dynamically update it.
                    beatmap.BeatmapInfo.StarDifficulty = ruleset?.CreateInstance().CreateDifficultyCalculator(new DummyConversionBeatmap(beatmap)).Calculate().StarRating ?? 0;

                    beatmapInfos.Add(beatmap.BeatmapInfo);
                }
            }

            return beatmapInfos;
        }

        /// <summary>
        /// Query the API to populate missing values like OnlineBeatmapID / OnlineBeatmapSetID or (Rank-)Status.
        /// </summary>
        /// <param name="beatmap">The beatmap to populate.</param>
        /// <param name="otherBeatmaps">The other beatmaps contained within this set.</param>
        /// <param name="force">Whether to re-query if the provided beatmap already has populated values.</param>
        /// <returns>True if population was successful.</returns>
        private bool fetchAndPopulateOnlineValues(BeatmapInfo beatmap, IEnumerable<BeatmapInfo> otherBeatmaps, bool force = false)
        {
            if (api?.State != APIState.Online)
                return false;

            if (!force && beatmap.OnlineBeatmapID != null && beatmap.BeatmapSet.OnlineBeatmapSetID != null
                && beatmap.Status != BeatmapSetOnlineStatus.None && beatmap.BeatmapSet.Status != BeatmapSetOnlineStatus.None)
                return true;

            Logger.Log("Attempting online lookup for the missing values...", LoggingTarget.Database);

            try
            {
                var req = new GetBeatmapRequest(beatmap);

                req.Perform(api);

                var res = req.Result;

                Logger.Log($"Successfully mapped to {res.OnlineBeatmapSetID} / {res.OnlineBeatmapID}.", LoggingTarget.Database);

                beatmap.Status = res.Status;
                beatmap.BeatmapSet.Status = res.BeatmapSet.Status;

                if (otherBeatmaps.Any(b => b.OnlineBeatmapID == res.OnlineBeatmapID))
                {
                    Logger.Log("Another beatmap in the same set already mapped to this ID. We'll skip adding it this time.", LoggingTarget.Database);
                    return false;
                }

                beatmap.BeatmapSet.OnlineBeatmapSetID = res.OnlineBeatmapSetID;
                beatmap.OnlineBeatmapID = res.OnlineBeatmapID;

                return true;
            }
            catch (Exception e)
            {
                Logger.Log($"Failed ({e})", LoggingTarget.Database);
                return false;
            }
        }

        /// <summary>
        /// A dummy WorkingBeatmap for the purpose of retrieving a beatmap for star difficulty calculation.
        /// </summary>
        private class DummyConversionBeatmap : WorkingBeatmap
        {
            private readonly IBeatmap beatmap;

            public DummyConversionBeatmap(IBeatmap beatmap)
                : base(beatmap.BeatmapInfo)
            {
                this.beatmap = beatmap;
            }

            protected override IBeatmap GetBeatmap() => beatmap;
            protected override Texture GetBackground() => null;
            protected override Track GetTrack() => null;
        }

        private class DownloadNotification : ProgressNotification
        {
            public override bool IsImportant => false;

            protected override Notification CreateCompletionNotification() => new SilencedProgressCompletionNotification
            {
                Activated = CompletionClickAction,
                Text = CompletionText
            };

            private class SilencedProgressCompletionNotification : ProgressCompletionNotification
            {
                public override bool IsImportant => false;
            }
        }
    }
}<|MERGE_RESOLUTION|>--- conflicted
+++ resolved
@@ -78,22 +78,14 @@
 
         private readonly List<DownloadBeatmapSetRequest> currentDownloads = new List<DownloadBeatmapSetRequest>();
 
-<<<<<<< HEAD
-        public BeatmapManager(Storage storage, IDatabaseContextFactory contextFactory, RulesetStore rulesets, APIAccess api, AudioManager audioManager, GameHost importHost = null,
-=======
         public BeatmapManager(Storage storage, IDatabaseContextFactory contextFactory, RulesetStore rulesets, APIAccess api, AudioManager audioManager, GameHost host = null,
->>>>>>> 718136a8
                               WorkingBeatmap defaultBeatmap = null)
             : base(storage, contextFactory, new BeatmapStore(contextFactory), host)
         {
             this.rulesets = rulesets;
             this.api = api;
             this.audioManager = audioManager;
-<<<<<<< HEAD
-            host = importHost;
-=======
             this.host = host;
->>>>>>> 718136a8
 
             DefaultBeatmap = defaultBeatmap;
 
